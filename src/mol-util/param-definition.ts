--- conflicted
+++ resolved
@@ -139,12 +139,8 @@
 
     export interface Converted<T, C> extends Base<T> {
         type: 'converted',
-<<<<<<< HEAD
-        convertedControl: Any,
-        /** converts from prop value to display value */
-=======
         converted: Any,
->>>>>>> 860a1fa5
+        /** converts from props value to display value */
         fromValue(v: T): C,
         /** converts from display value to prop value */
         toValue(v: C): T
