/**
 * Copyright (c) 2018-2020 mol* contributors, licensed under MIT, See LICENSE file for more info.
 *
 * @author Alexander Rose <alexander.rose@weirdbyte.de>
 * @author David Sehnal <david.sehnal@gmail.com>
 */

import { Color as ColorData } from './color';
import { shallowEqualObjects } from './index';
import { Vec2 as Vec2Data, Vec3 as Vec3Data, Mat4 as Mat4Data, EPSILON } from '../mol-math/linear-algebra';
import { deepClone } from './object';
import { Script as ScriptData } from '../mol-script/script';
import { Legend } from './legend';
import { stringToWords } from './string';
import { getColorListFromName, ColorListName } from './color/lists';
import { Asset } from './assets';
import { ColorListEntry } from './color/color';

export namespace ParamDefinition {
    export interface Info {
        label?: string,
        description?: string,
        legend?: Legend,
        fieldLabels?: { [name: string]: string },
        isHidden?: boolean,
        shortLabel?: boolean,
        twoColumns?: boolean,
        isEssential?: boolean,
        category?: string,

        hideIf?: (currentGroup: any) => boolean,
        help?: (value: any) => { description?: string, legend?: Legend }
    }

    export const Essential = { isEssential: true };

    function setInfo<T extends Base<any>>(param: T, info?: Info): T {
        if (!info) return param;
        if (info.label) param.label = info.label;
        if (info.description) param.description = info.description;
        if (info.legend) param.legend = info.legend;
        if (info.fieldLabels) param.fieldLabels = info.fieldLabels;
        if (info.isHidden) param.isHidden = info.isHidden;
        if (info.shortLabel) param.shortLabel = info.shortLabel;
        if (info.twoColumns) param.twoColumns = info.twoColumns;
        if (info.isEssential) param.isEssential = info.isEssential;
        if (info.category) param.category = info.category;

        if (info.hideIf) param.hideIf = info.hideIf;
        if (info.help) param.help = info.help;
        return param;
    }

    export interface Base<T> extends Info {
        isOptional?: boolean,
        defaultValue: T
    }

    export interface Optional<T extends Any = Any> extends Base<T['defaultValue'] | undefined> {
        type: T['type']
    }

    export function Optional<T>(p: Base<T>): Base<T | undefined> {
        const ret = { ...p };
        ret.isOptional = true;
        return ret;
    }

    export interface Value<T> extends Base<T> {
        type: 'value'
    }
    export function Value<T>(defaultValue: T, info?: Info): Value<T> {
        return setInfo<Value<T>>({ type: 'value', defaultValue }, info);
    }

    export interface Select<T> extends Base<T> {
        type: 'select'
        /** array of (value, label) tuples */
        options: readonly (readonly [T, string] | readonly [T, string, string | undefined])[]
        cycle?: boolean
    }
    export function Select<T>(defaultValue: T, options: readonly (readonly [T, string] | readonly [T, string, string | undefined])[], info?: Info & { cycle?: boolean }): Select<T> {
        return setInfo<Select<T>>({ type: 'select', defaultValue: checkDefaultKey(defaultValue, options), options, cycle: info?.cycle }, info);
    }

    export interface MultiSelect<E extends string> extends Base<E[]> {
        type: 'multi-select'
        /** array of (value, label) tuples */
        options: readonly (readonly [E, string])[],
<<<<<<< HEAD
        emptyValue?: string,
        _optionSet?: Set<E>
=======
        emptyValue?: string
>>>>>>> f5d64986
    }
    export function MultiSelect<E extends string>(defaultValue: E[], options: readonly (readonly [E, string])[], info?: Info & { emptyValue?: string }): MultiSelect<E> {
        // TODO: check if default value is a subset of options?
        const ret = setInfo<MultiSelect<E>>({ type: 'multi-select', defaultValue, options }, info);
        if (info?.emptyValue) ret.emptyValue = info.emptyValue;
        return ret;
    }

    export interface BooleanParam extends Base<boolean> {
        type: 'boolean'
    }
    export function Boolean(defaultValue: boolean, info?: Info): BooleanParam {
        return setInfo<BooleanParam>({ type: 'boolean', defaultValue }, info);
    }

    export interface Text<T extends string = string> extends Base<T> {
        type: 'text'
    }
    export function Text<T extends string = string>(defaultValue: string = '', info?: Info): Text<T> {
        return setInfo<Text<T>>({ type: 'text', defaultValue: defaultValue as any }, info);
    }

    export interface Color extends Base<ColorData> {
        type: 'color'
        isExpanded?: boolean
    }
    export function Color(defaultValue: ColorData, info?: Info & { isExpanded?: boolean }): Color {
        const ret = setInfo<Color>({ type: 'color', defaultValue }, info);
        if (info?.isExpanded) ret.isExpanded = info.isExpanded;
        return ret;
    }

    export interface ColorList extends Base<{ kind: 'interpolate' | 'set', colors: ColorListEntry[] }> {
        type: 'color-list'
        offsets: boolean
        presetKind: 'all' | 'scale' | 'set'
    }
    export function ColorList(defaultValue: { kind: 'interpolate' | 'set', colors: ColorListEntry[] } | ColorListName, info?: Info & { presetKind?: ColorList['presetKind'], offsets?: boolean }): ColorList {
        let def: ColorList['defaultValue'];
        if (typeof defaultValue === 'string') {
            const colors = getColorListFromName(defaultValue);
            def = { kind: colors.type !== 'qualitative' ? 'interpolate' : 'set', colors: colors.list };
        } else {
            def = defaultValue;
        }
        return setInfo<ColorList>({ type: 'color-list', presetKind: info?.presetKind || 'all', defaultValue: def, offsets: !!info?.offsets }, info);
    }

    export interface Vec3 extends Base<Vec3Data>, Range {
        type: 'vec3'
    }
    export function Vec3(defaultValue: Vec3Data, range?: { min?: number, max?: number, step?: number }, info?: Info): Vec3 {
        return setInfo<Vec3>(setRange({ type: 'vec3', defaultValue }, range), info);
    }

    export interface Mat4 extends Base<Mat4Data> {
        type: 'mat4'
    }
    export function Mat4(defaultValue: Mat4Data, info?: Info): Mat4 {
        return setInfo<Mat4>({ type: 'mat4', defaultValue }, info);
    }

    export interface UrlParam extends Base<Asset.Url | string> {
        type: 'url'
    }
    export function Url(url: string | { url: string, body?: string }, info?: Info): UrlParam {
        const defaultValue = typeof url === 'string' ? Asset.Url(url) : Asset.Url(url.url, { body: url.body });
        const ret = setInfo<UrlParam>({ type: 'url', defaultValue }, info);
        return ret;
    }

    export interface FileParam extends Base<Asset.File | null> {
        type: 'file'
        accept?: string
    }
    export function File(info?: Info & { accept?: string, multiple?: boolean }): FileParam {
        const ret = setInfo<FileParam>({ type: 'file', defaultValue: null }, info);
        if (info?.accept) ret.accept = info.accept;
        return ret;
    }

    export interface FileListParam extends Base<Asset.File[] | null> {
        type: 'file-list'
        accept?: string
    }
    export function FileList(info?: Info & { accept?: string, multiple?: boolean }): FileListParam {
        const ret = setInfo<FileListParam>({ type: 'file-list', defaultValue: null }, info);
        if (info?.accept) ret.accept = info.accept;
        return ret;
    }

    export interface Range {
        /** If given treat as a range. */
        min?: number
        /** If given treat as a range. */
        max?: number
        /**
         * If given treat as a range.
         * If an `integer` parse value with parseInt, otherwise use parseFloat.
         */
        step?: number
    }
    function setRange<T extends Numeric | Interval | Vec3>(p: T, range?: { min?: number, max?: number, step?: number }) {
        if (!range) return p;
        if (typeof range.min !== 'undefined') p.min = range.min;
        if (typeof range.max !== 'undefined') p.max = range.max;
        if (typeof range.step !== 'undefined') p.step = range.step;
        return p;
    }

    export interface Numeric extends Base<number>, Range {
        type: 'number',
        immediateUpdate?: boolean
    }
    export function Numeric(defaultValue: number, range?: { min?: number, max?: number, step?: number }, info?: Info & { immediateUpdate?: boolean }): Numeric {
        const ret = setInfo<Numeric>(setRange({ type: 'number', defaultValue }, range), info);
        if (info?.immediateUpdate) ret.immediateUpdate = true;
        return ret;
    }

    export interface Interval extends Base<[number, number]>, Range {
        type: 'interval'
    }
    export function Interval(defaultValue: [number, number], range?: { min?: number, max?: number, step?: number }, info?: Info): Interval {
        return setInfo<Interval>(setRange({ type: 'interval', defaultValue }, range), info);
    }

    export interface LineGraph extends Base<Vec2Data[]> {
        type: 'line-graph'
    }
    export function LineGraph(defaultValue: Vec2Data[], info?: Info): LineGraph {
        return setInfo<LineGraph>({ type: 'line-graph', defaultValue }, info);
    }

    export interface Group<T> extends Base<T> {
        type: 'group',
        params: Params,
        isExpanded?: boolean,
        isFlat?: boolean,
        pivot?: keyof T
    }
    export function Group<T>(params: For<T>, info?: Info & { isExpanded?: boolean, isFlat?: boolean, customDefault?: any, pivot?: keyof T }): Group<Normalize<T>> {
        const ret = setInfo<Group<Normalize<T>>>({ type: 'group', defaultValue: info?.customDefault || getDefaultValues(params as any as Params) as any, params: params as any as Params }, info);
        if (info?.isExpanded) ret.isExpanded = info.isExpanded;
        if (info?.isFlat) ret.isFlat = info.isFlat;
        if (info?.pivot) ret.pivot = info.pivot as any;
        return ret;
    }
    export function EmptyGroup(info?: Info) {
        return Group({}, info);
    }

    export interface NamedParams<T = any, K = string> { name: K, params: T }
    export type NamedParamUnion<P extends Params, K extends keyof P = keyof P> = K extends any ? NamedParams<P[K]['defaultValue'], K> : never
    export interface Mapped<T extends NamedParams<any, any>> extends Base<T> {
        type: 'mapped',
        select: Select<string>,
        map(name: string): Any
    }
    export function Mapped<T>(defaultKey: string, names: ([string, string] | [string, string, string])[], map: (name: string) => Any, info?: Info & { cycle?: boolean }): Mapped<NamedParams<T>> {
        const name = checkDefaultKey(defaultKey, names);
        return setInfo<Mapped<NamedParams<T>>>({
            type: 'mapped',
            defaultValue: { name, params: map(name).defaultValue as any },
            select: Select<string>(name, names, info),
            map
        }, info);
    }
    export function MappedStatic<C extends Params>(defaultKey: keyof C, map: C, info?: Info & { options?: [keyof C, string][], cycle?: boolean }): Mapped<NamedParamUnion<C>> {
        const options: [string, string][] = info?.options
            ? info.options as [string, string][]
            : Object.keys(map).map(k => [k, map[k].label || stringToWords(k)]) as [string, string][];
        const name = checkDefaultKey(defaultKey, options);
        return setInfo<Mapped<NamedParamUnion<C>>>({
            type: 'mapped',
            defaultValue: { name, params: map[name].defaultValue } as any,
            select: Select<string>(name as string, options, info),
            map: key => map[key]
        }, info);
    }

    export interface ObjectList<T = any> extends Base<T[]> {
        type: 'object-list',
        element: Params,
        ctor(): T,
        getLabel(t: T): string
    }
    export function ObjectList<T>(element: For<T>, getLabel: (e: T) => string, info?: Info & { defaultValue?: T[], ctor?: () => T }): ObjectList<Normalize<T>> {
        return setInfo<ObjectList<Normalize<T>>>({ type: 'object-list', element: element as any as Params, getLabel, ctor: _defaultObjectListCtor, defaultValue: (info?.defaultValue) || [] }, info);
    }
    function _defaultObjectListCtor(this: ObjectList) { return getDefaultValues(this.element) as any; }


    function unsetGetValue() {
        throw new Error('getValue not set. Fix runtime.');
    }

    // getValue needs to be assigned by a runtime because it might not be serializable
    export interface ValueRef<T = any> extends Base<{ ref: string, getValue: () => T }> {
        type: 'value-ref',
        resolveRef: (ref: string) => T,
        // a provider because the list changes over time
        getOptions: () => Select<string>['options'],
    }
    export function ValueRef<T>(getOptions: ValueRef['getOptions'], resolveRef: ValueRef<T>['resolveRef'], info?: Info & { defaultRef?: string }) {
        return setInfo<ValueRef<T>>({ type: 'value-ref', defaultValue: { ref: info?.defaultRef ?? '', getValue: unsetGetValue as any }, getOptions, resolveRef }, info);
    }

    export interface DataRef<T = any> extends Base<{ ref: string, getValue: () => T }> {
        type: 'data-ref'
    }
    export function DataRef<T>(info?: Info & { defaultRef?: string }) {
        return setInfo<DataRef<T>>({ type: 'data-ref', defaultValue: { ref: info?.defaultRef ?? '', getValue: unsetGetValue as any } }, info);
    }

    export interface Converted<T, C> extends Base<T> {
        type: 'converted',
        converted: Any,
        /** converts from prop value to display value */
        fromValue(v: T): C,
        /** converts from display value to prop value */
        toValue(v: C): T
    }
    export function Converted<T, C extends Any>(fromValue: (v: T) => C['defaultValue'], toValue: (v: C['defaultValue']) => T, converted: C): Converted<T, C['defaultValue']> {
        return { type: 'converted', defaultValue: toValue(converted.defaultValue), converted, fromValue, toValue };
    }

    export interface Conditioned<T, P extends Base<T>, C = { [k: string]: P }> extends Base<T> {
        type: 'conditioned',
        select: Select<string>,
        conditionParams: C
        conditionForValue(v: T): keyof C
        conditionedValue(v: T, condition: keyof C): T,
    }
    export function Conditioned<T, P extends Base<T>, C = { [k: string]: P }>(defaultValue: T, conditionParams: C, conditionForValue: (v: T) => keyof C, conditionedValue: (v: T, condition: keyof C) => T, info?: Info): Conditioned<T, P, C> {
        const options = Object.keys(conditionParams).map(k => [k, k]) as [string, string][];
        return setInfo({ type: 'conditioned', select: Select<string>(conditionForValue(defaultValue) as string, options, info), defaultValue, conditionParams, conditionForValue, conditionedValue }, info);
    }

    export interface Script extends Base<ScriptData> {
        type: 'script'
    }
    export function Script(defaultValue: Script['defaultValue'], info?: Info): Script {
        return setInfo<Script>({ type: 'script', defaultValue }, info);
    }

    export type Any =
        | Value<any> | Select<any> | MultiSelect<any> | BooleanParam | Text | Color | Vec3 | Mat4 | Numeric | FileParam | UrlParam | FileListParam | Interval | LineGraph
        | ColorList | Group<any> | Mapped<any> | Converted<any, any> | Conditioned<any, any, any> | Script | ObjectList | ValueRef | DataRef

    export type Params = { [k: string]: Any }
    export type Values<T extends Params> = { [k in keyof T]: T[k]['defaultValue'] }
    /** This is required for params with optional values */
    export type ValuesFor<T extends For<any>> = Normalize<{ [k in keyof T]: T[k]['defaultValue'] }>

    type Optionals<P> = { [K in keyof P]-?: undefined extends P[K] ? K : never }[keyof P]
    type NonOptionals<P> = { [K in keyof P]-?: undefined extends P[K] ? never : K }[keyof P]
    export type Normalize<P> = Pick<P, NonOptionals<P>> & Partial<Pick<P, Optionals<P>>>
    export type For<P> = { [K in keyof P]-?: Base<P[K]> }
    export type Def<P> = { [K in keyof P]: Any }


    export function For<P>(params: For<P>): For<P> {
        return 0 as any;
    }

    export function getDefaultValues<T extends Params>(params: T) {
        const d: { [k: string]: any } = {};
        for (const k of Object.keys(params)) {
            if (params[k].isOptional) continue;
            d[k] = params[k].defaultValue;
        }
        return d as Values<T>;
    }

    function _resolveRef(resolve: (ref: string) => any, ref: string) {
        return () => resolve(ref);
    }

    function resolveRefValue(p: Any, value: any, getData: (ref: string) => any) {
        if (!value) return;

        if (p.type === 'value-ref') {
            const v = value as ValueRef['defaultValue'];
            if (!v.ref) v.getValue = () => { throw new Error('Unset ref in ValueRef value.'); };
            else v.getValue = _resolveRef(p.resolveRef, v.ref);
        } else if (p.type === 'data-ref') {
            const v = value as ValueRef['defaultValue'];
            if (!v.ref) v.getValue = () => { throw new Error('Unset ref in ValueRef value.'); };
            else v.getValue = _resolveRef(getData, v.ref);
        } else if (p.type === 'group') {
            resolveRefs(p.params, value, getData);
        } else if (p.type === 'mapped') {
            const v = value as NamedParams;
            const param = p.map(v.name);
            resolveRefValue(param, v.params, getData);
        } else if (p.type === 'object-list') {
            if (!hasValueRef(p.element)) return;
            for (const e of value) {
                resolveRefs(p.element, e, getData);
            }
        }
    }

    function hasParamValueRef(p: Any) {
        if (p.type === 'value-ref' || p.type === 'data-ref') {
            return true;
        } else if (p.type === 'group') {
            if (hasValueRef(p.params)) return true;
        } else if (p.type === 'mapped') {
            for (const [o] of p.select.options) {
                if (hasParamValueRef(p.map(o))) return true;
            }
        } else if (p.type === 'object-list') {
            return hasValueRef(p.element);
        }
        return false;
    }

    function hasValueRef(params: Params) {
        for (const n of Object.keys(params)) {
            if (hasParamValueRef(params[n])) return true;
        }
        return false;
    }

    export function resolveRefs(params: Params, values: any, getData: (ref: string) => any) {
        for (const n of Object.keys(params)) {
            resolveRefValue(params[n], values?.[n], getData);
        }
    }

    export function setDefaultValues<T extends Params>(params: T, defaultValues: Values<T>) {
        for (const k of Object.keys(params)) {
            if (params[k].isOptional) continue;
            params[k].defaultValue = defaultValues[k];
        }
    }

    export function clone<P extends Params>(params: P): P {
        return deepClone(params);
    }

    /**
     * List of [error text, pathToValue]
     * i.e. ['Missing Nested Id', ['group1', 'id']]
     */
    export type ParamErrors = [string, string | string[]][]

    export function validate(params: Params, values: any): ParamErrors | undefined {
        // TODO
        return void 0;
    }

    export function areEqual(params: Params, a: any, b: any): boolean {
        if (a === b) return true;

        if (typeof a !== 'object' || typeof b !== 'object') return false;
        for (const k of Object.keys(params)) {
            if (!isParamEqual(params[k], a[k], b[k])) return false;
        }
        return true;
    }

    export function isParamEqual(p: Any, a: any, b: any): boolean {
        if (a === b) return true;

        if (p.type === 'group') {
            return areEqual(p.params, a, b);
        } else if (p.type === 'mapped') {
            const u = a as NamedParams, v = b as NamedParams;
            if (u.name !== v.name) return false;
            const map = p.map(u.name);
            return isParamEqual(map, u.params, v.params);
        } else if (p.type === 'multi-select') {
            const u = a as MultiSelect<any>['defaultValue'], v = b as MultiSelect<any>['defaultValue'];
            if (u.length !== v.length) return false;
            if (u.length < 10) {
                for (let i = 0, _i = u.length; i < _i; i++) {
                    if (u[i] === v[i]) continue;
                    if (v.indexOf(u[i]) < 0) return false;
                }
            } else {
                // TODO: should the value of multiselect be a set?
                const vSet = new Set(v);
                for (let i = 0, _i = u.length; i < _i; i++) {
                    if (u[i] === v[i]) continue;
                    if (!vSet.has(u[i])) return false;
                }
            }
            return true;
        } else if (p.type === 'interval') {
            return a[0] === b[0] && a[1] === b[1];
        } else if (p.type === 'line-graph') {
            const u = a as LineGraph['defaultValue'], v = b as LineGraph['defaultValue'];
            if (u.length !== v.length) return false;
            for (let i = 0, _i = u.length; i < _i; i++) {
                if (!Vec2Data.areEqual(u[i], v[i])) return false;
            }
            return true;
        } else if (p.type === 'vec3') {
            return Vec3Data.equals(a, b);
        } else if (p.type === 'mat4') {
            return Mat4Data.areEqual(a, b, EPSILON);
        } else if (p.type === 'script') {
            const u = a as Script['defaultValue'], v = b as Script['defaultValue'];
            return u.language === v.language && u.expression === v.expression;
        } else if (p.type === 'object-list') {
            const u = a as ObjectList['defaultValue'], v = b as ObjectList['defaultValue'];
            const l = u.length;
            if (l !== v.length) return false;
            for (let i = 0; i < l; i++) {
                if (!areEqual(p.element, u[i], v[i])) return false;
            }
            return true;
        } else if (typeof a === 'object' && typeof b === 'object') {
            return shallowEqualObjects(a, b);
        }

        // a === b was checked at the top.
        return false;
    }

    export function merge<P extends Params>(params: P, a: any, b: any): Values<P> {
        if (a === undefined) return { ...b };
        if (b === undefined) return { ...a };

        const o = Object.create(null);
        for (const k of Object.keys(params)) {
            o[k] = mergeParam(params[k], a[k], b[k]);
        }
        return o;
    }

    export function mergeParam(p: Any, a: any, b: any): any {
        if (a === undefined) return typeof b === 'object' && !Array.isArray(b) ? { ...b } : b;
        if (b === undefined) return typeof a === 'object' && !Array.isArray(a) ? { ...a } : a;

        if (p.type === 'group') {
            return merge(p.params, a, b);
        } else if (p.type === 'mapped') {
            const u = a as NamedParams, v = b as NamedParams;
            if (u.name !== v.name) return { ...v };
            const map = p.map(v.name);
            return {
                name: v.name,
                params: mergeParam(map, u.params, v.params)
            };
        } else if (p.type === 'value') {
            return b;
        } else if (typeof a === 'object' && typeof b === 'object') {
            if (Array.isArray(b)) {
                return b;
            }
            return { ...a, ...b };
        } else {
            return b;
        }
    }

    function selectHasOption(p: Select<any> | MultiSelect<any>, v: any) {
        for (const o of p.options) {
            if (o[0] === v) return true;
        }
        return false;
    }

    function normalizeParam(p: Any, value: any, defaultIfUndefined: boolean, prune: boolean): any {
        if (value === void 0 || value === null) {
            return defaultIfUndefined ? p.defaultValue : void 0;
        }

        // TODO: is this a good idea and will work well?
        // if (typeof p.defaultValue !== typeof value) {
        //     return p.defaultValue;
        // }

        if (p.type === 'value') {
            return value;
        } else if (p.type === 'group') {
            const ret = prune ? Object.create(null) : { ...value };
            for (const key of Object.keys(p.params)) {
                const param = p.params[key];
                if (value[key] === void 0) {
                    if (defaultIfUndefined) ret[key] = param.defaultValue;
                } else {
                    ret[key] = normalizeParam(param, value[key], defaultIfUndefined, prune);
                }
            }
            return ret;
        } else if (p.type === 'mapped') {
            const v = value as NamedParams;
            if (typeof v.name !== 'string') {
                return p.defaultValue;
            }
            if (typeof v.params === 'undefined') {
                return defaultIfUndefined ? p.defaultValue : void 0;
            }

            if (!selectHasOption(p.select, v.name)) {
                return p.defaultValue;
            }

            const param = p.map(v.name);
            return {
                name: v.name,
                params: normalizeParam(param, v.params, defaultIfUndefined, prune)
            };
        } else if (p.type === 'select') {
            if (!selectHasOption(p, value)) return p.defaultValue;
            return value;
        } else if (p.type === 'multi-select') {
            if (!Array.isArray(value)) return p.defaultValue;
            const ret = value.filter(function (this: MultiSelect<any>, v: any) { return selectHasOption(this, v); }, p);
            if (value.length > 0 && ret.length === 0) return p.defaultValue;
            return ret;
        } else if (p.type === 'object-list') {
            if (!Array.isArray(value)) return p.defaultValue;
            return value.map(v => normalizeParams(p.element, v, defaultIfUndefined ? 'all' : 'skip', prune));
        }

        // TODO: validate/normalize all param types "properly"??

        return value;
    }

    export function normalizeParams(p: Params, value: any, defaultIfUndefined: 'all' | 'children' | 'skip', prune: boolean) {
        if (typeof value !== 'object' || value === null) {
            return defaultIfUndefined ? getDefaultValues(p) : value;
        }

        const ret = prune ? Object.create(null) : { ...value };
        for (const key of Object.keys(p)) {
            const param = p[key];
            if (value[key] === void 0) {
                if (defaultIfUndefined === 'all') ret[key] = param.defaultValue;
            } else {
                ret[key] = normalizeParam(param, value[key], defaultIfUndefined !== 'skip', prune);
            }
        }
        return ret;
    }

    /**
     * Map an object to a list of [K, string][] to be used as options, stringToWords for key used by default (or identity of null).
     *
     * if options is { [string]: string } and mapping is not provided, use the Value.
     */
    export function objectToOptions<K extends string, V>(options: { [k in K]: V }, f?: null | ((k: K, v: V) => string | [string, string])): [K, string][] {
        const ret: ([K, string] | [K, string, string])[] = [];
        for (const k of Object.keys(options) as K[]) {
            if (!f) {
                if (typeof options[k as K] === 'string') ret.push([k as K, options[k as K] as any]);
                else ret.push([k as K, f === null ? k : stringToWords(k)]);
            } else {
                const o = f(k as K, options[k as K]);
                ret.push(typeof o === 'string' ? [k, o] : [k, o[0], o[1]]);
            }
        }
        return ret as [K, string][];
    }

    /**
     * Map array of options using stringToWords by default (or identity of null).
     */
    export function arrayToOptions<V extends string>(xs: readonly V[], f?: null | ((v: V) => string)): [V, string][] {
        const ret: [V, string][] = [];
        for (const x of xs) {
            if (!f) {
                ret.push([x, f === null ? x : stringToWords(x)]);
            } else {
                ret.push([x, f(x)]);
            }
        }
        return ret;
    }

    export function optionLabel<T>(param: Select<T>, value: T) {
        for (const o of param.options) {
            if (o[0] === value) return o[1];
        }
        return '';
    }

    function checkDefaultKey<T>(k: T, options: readonly (readonly [T, string] | readonly [T, string, string | undefined])[]) {
        for (const o of options) {
            if (o[0] === k) return k;
        }
        return options.length > 0 ? options[0][0] : void 0 as any as T;
    }
}<|MERGE_RESOLUTION|>--- conflicted
+++ resolved
@@ -87,12 +87,7 @@
         type: 'multi-select'
         /** array of (value, label) tuples */
         options: readonly (readonly [E, string])[],
-<<<<<<< HEAD
-        emptyValue?: string,
-        _optionSet?: Set<E>
-=======
         emptyValue?: string
->>>>>>> f5d64986
     }
     export function MultiSelect<E extends string>(defaultValue: E[], options: readonly (readonly [E, string])[], info?: Info & { emptyValue?: string }): MultiSelect<E> {
         // TODO: check if default value is a subset of options?
