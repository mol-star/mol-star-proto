--- conflicted
+++ resolved
@@ -15,10 +15,7 @@
 import * as DynamicCamera from './behavior/dynamic/camera'
 import * as DynamicCustomProps from './behavior/dynamic/custom-props'
 import * as DynamicAnimation from './behavior/dynamic/animation'
-<<<<<<< HEAD
-=======
 import * as DynamicLabels from './behavior/dynamic/labels'
->>>>>>> ac637b67
 
 export const BuiltInPluginBehaviors = {
     State: StaticState,
@@ -31,10 +28,6 @@
     Representation: DynamicRepresentation,
     Camera: DynamicCamera,
     CustomProps: DynamicCustomProps,
-<<<<<<< HEAD
-    Animation: DynamicAnimation
-=======
     Animation: DynamicAnimation,
     Labels: DynamicLabels
->>>>>>> ac637b67
 }