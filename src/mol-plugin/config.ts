--- conflicted
+++ resolved
@@ -26,12 +26,8 @@
         DisableAntialiasing: item('plugin-config.disable-antialiasing', false),
         DisablePreserveDrawingBuffer: item('plugin-config.disable-preserve-drawing-buffer', false),
         PixelScale: item('plugin-config.pixel-scale', 1),
-<<<<<<< HEAD
-        EnableWboit: item('plugin-config.enable-wboit', true)
-=======
         PickScale: item('plugin-config.pick-scale', 0.25),
-        EnableWboit: item('plugin-config.enable-wboit', false),
->>>>>>> 8d6557e5
+        EnableWboit: item('plugin-config.enable-wboit', true),
     },
     State: {
         DefaultServer: item('plugin-state.server', 'https://webchem.ncbr.muni.cz/molstar-state'),
