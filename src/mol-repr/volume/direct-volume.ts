/**
 * Copyright (c) 2018-2019 mol* contributors, licensed under MIT, See LICENSE file for more info.
 *
 * @author Alexander Rose <alexander.rose@weirdbyte.de>
 */

import { VolumeData } from 'mol-model/volume'
import { RuntimeContext } from 'mol-task'
import { VolumeVisual, VolumeRepresentation, VolumeRepresentationProvider } from './representation';
import { EmptyLoci } from 'mol-model/loci';
import { ParamDefinition as PD } from 'mol-util/param-definition';
import { Vec3, Mat4 } from 'mol-math/linear-algebra';
import { Box3D } from 'mol-math/geometry';
import { WebGLContext } from 'mol-gl/webgl/context';
import { createTexture } from 'mol-gl/webgl/texture';
import { LocationIterator } from 'mol-geo/util/location-iterator';
import { DirectVolume } from 'mol-geo/geometry/direct-volume/direct-volume';
import { BaseGeometry } from 'mol-geo/geometry/base';
import { VisualUpdateState } from 'mol-repr/util';
import { RepresentationContext, RepresentationParamsGetter } from 'mol-repr/representation';
import { Theme, ThemeRegistryContext } from 'mol-theme/theme';
import { VisualContext } from 'mol-repr/visual';
<<<<<<< HEAD
=======
import { NullLocation } from 'mol-model/location';
>>>>>>> ac637b67

function getBoundingBox(gridDimension: Vec3, transform: Mat4) {
    const bbox = Box3D.empty()
    Box3D.add(bbox, gridDimension)
    Box3D.transform(bbox, bbox, transform)
    return bbox
}

// 2d volume texture

function getVolumeTexture2dLayout(dim: Vec3, maxTextureSize: number) {
    let width = 0
    let height = dim[1]
    let rows = 1
    let columns = dim[0]
    if (maxTextureSize < dim[0] * dim[2]) {
        columns =  Math.floor(maxTextureSize / dim[0])
        rows = Math.ceil(dim[2] / columns)
        width = columns * dim[0]
        height *= rows
    } else {
        width = dim[0] * dim[2]
    }
    width += columns // horizontal padding
    height += rows // vertical padding
    return { width, height, columns, rows }
}

function createVolumeTexture2d(volume: VolumeData, maxTextureSize: number) {
    const { data: tensor, dataStats: stats } = volume
    const { space, data } = tensor
    const dim = space.dimensions as Vec3
    const { get } = space
    const { width, height, columns, rows } = getVolumeTexture2dLayout(dim, maxTextureSize)

    const array = new Uint8Array(width * height * 4)
    const textureImage = { array, width, height }

    const [ xl, yl, zl ] = dim
    const xlp = xl + 1 // horizontal padding
    const ylp = yl + 1 // vertical padding

    function setTex(value: number, x: number, y: number, z: number) {
        const column = Math.floor(((z * xlp) % width) / xlp)
        const row = Math.floor((z * xlp) / width)
        const px = column * xlp + x
        const index = 4 * ((row * ylp * width) + (y * width) + px)
        array[index + 3] = ((value - stats.min) / (stats.max - stats.min)) * 255
    }

    console.log('dim', dim)
    console.log('layout', { width, height, columns, rows })

    for (let z = 0; z < zl; ++z) {
        for (let y = 0; y < yl; ++y) {
            for (let x = 0; x < xl; ++x) {
                setTex(get(data, x, y, z), x, y, z)
            }
        }
    }

    return textureImage
}

export function createDirectVolume2d(ctx: RuntimeContext, webgl: WebGLContext, volume: VolumeData, directVolume?: DirectVolume) {
    const gridDimension = volume.data.space.dimensions as Vec3
    const textureImage = createVolumeTexture2d(volume, webgl.maxTextureSize)
    // debugTexture(createImageData(textureImage.array, textureImage.width, textureImage.height), 1/3)
    const transform = VolumeData.getGridToCartesianTransform(volume)
    const bbox = getBoundingBox(gridDimension, transform)
    const dim = Vec3.create(gridDimension[0], gridDimension[1], gridDimension[2])
    dim[0] += 1 // horizontal padding
    dim[0] += 1 // vertical padding

    const texture = directVolume ? directVolume.gridTexture.ref.value : createTexture(webgl, 'image-uint8', 'rgba', 'ubyte', 'linear')
    texture.load(textureImage)

    return DirectVolume.create(bbox, dim, transform, texture, directVolume)
}

// 3d volume texture

function createVolumeTexture3d(volume: VolumeData) {
    const { data: tensor, dataStats: stats } = volume
    const { space, data } = tensor
    const [ width, height, depth ] = space.dimensions as Vec3
    const { get } = space

    const array = new Uint8Array(width * height * depth * 4)
    const textureVolume = { array, width, height, depth }

    let i = 0
    for (let z = 0; z < depth; ++z) {
        for (let y = 0; y < height; ++y) {
            for (let x = 0; x < width; ++x) {
                if (i < 100) {
                    console.log(get(data, x, y, z), ((get(data, x, y, z) - stats.min) / (stats.max - stats.min)) * 255)
                }
                array[i + 3] = ((get(data, x, y, z) - stats.min) / (stats.max - stats.min)) * 255
                i += 4
            }
        }
    }

    return textureVolume
}

export function createDirectVolume3d(ctx: RuntimeContext, webgl: WebGLContext, volume: VolumeData, directVolume?: DirectVolume) {
    const gridDimension = volume.data.space.dimensions as Vec3
    const textureVolume = createVolumeTexture3d(volume)
    const transform = VolumeData.getGridToCartesianTransform(volume)
    // Mat4.invert(transform, transform)
    const bbox = getBoundingBox(gridDimension, transform)

    const texture = directVolume ? directVolume.gridTexture.ref.value : createTexture(webgl, 'volume-uint8', 'rgba', 'ubyte', 'linear')
    texture.load(textureVolume)

    return DirectVolume.create(bbox, gridDimension, transform, texture, directVolume)
}

//

export async function createDirectVolume(ctx: VisualContext, volume: VolumeData, theme: Theme, props: PD.Values<DirectVolumeParams>, directVolume?: DirectVolume) {
    const { runtime, webgl } = ctx
    if (webgl === undefined) throw new Error('DirectVolumeVisual requires `webgl` in props')

    return webgl.isWebGL2 ?
        await createDirectVolume3d(runtime, webgl, volume, directVolume) :
        await createDirectVolume2d(runtime, webgl, volume, directVolume)
}

//

export const DirectVolumeParams = {
    ...BaseGeometry.Params,
    ...DirectVolume.Params
}
export type DirectVolumeParams = typeof DirectVolumeParams
export function getDirectVolumeParams(ctx: ThemeRegistryContext, volume: VolumeData) {
    return PD.clone(DirectVolumeParams)
}

export function DirectVolumeVisual(): VolumeVisual<DirectVolumeParams> {
    return VolumeVisual<DirectVolume, DirectVolumeParams>({
        defaultProps: PD.getDefaultValues(DirectVolumeParams),
        createGeometry: createDirectVolume,
        createLocationIterator: (volume: VolumeData) => LocationIterator(1, 1, () => NullLocation),
        getLoci: () => EmptyLoci,
        mark: () => false,
        setUpdateState: (state: VisualUpdateState, newProps: PD.Values<DirectVolumeParams>, currentProps: PD.Values<DirectVolumeParams>) => {
        },
        geometryUtils: DirectVolume.Utils
    })
}

export function DirectVolumeRepresentation(ctx: RepresentationContext, getParams: RepresentationParamsGetter<VolumeData, DirectVolumeParams>): VolumeRepresentation<DirectVolumeParams> {
    return VolumeRepresentation('Direct Volume', ctx, getParams, DirectVolumeVisual)
}

export const DirectVolumeRepresentationProvider: VolumeRepresentationProvider<DirectVolumeParams> = {
    label: 'Direct Volume',
    description: 'Direct volume rendering of volumetric data.',
    factory: DirectVolumeRepresentation,
    getParams: getDirectVolumeParams,
    defaultValues: PD.getDefaultValues(DirectVolumeParams),
    defaultColorTheme: 'uniform',
    defaultSizeTheme: 'uniform'
}<|MERGE_RESOLUTION|>--- conflicted
+++ resolved
@@ -20,10 +20,7 @@
 import { RepresentationContext, RepresentationParamsGetter } from 'mol-repr/representation';
 import { Theme, ThemeRegistryContext } from 'mol-theme/theme';
 import { VisualContext } from 'mol-repr/visual';
-<<<<<<< HEAD
-=======
 import { NullLocation } from 'mol-model/location';
->>>>>>> ac637b67
 
 function getBoundingBox(gridDimension: Vec3, transform: Mat4) {
     const bbox = Box3D.empty()
