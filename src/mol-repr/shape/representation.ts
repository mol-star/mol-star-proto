/**
 * Copyright (c) 2018-2019 mol* contributors, licensed under MIT, See LICENSE file for more info.
 *
 * @author Alexander Rose <alexander.rose@weirdbyte.de>
 */

import { Task, RuntimeContext } from 'mol-task'
import { createRenderObject, GraphicsRenderObject } from 'mol-gl/render-object';
import { Representation } from '../representation';
import { Loci, EmptyLoci, isEveryLoci } from 'mol-model/loci';
import { ValueCell } from 'mol-util';
import { Shape } from 'mol-model/shape';
import { OrderedSet, Interval } from 'mol-data/int';
import { ParamDefinition as PD } from 'mol-util/param-definition';
import { createTransform, TransformData } from 'mol-geo/geometry/transform-data';
import { PickingId } from 'mol-geo/geometry/picking';
import { MarkerAction, applyMarkerAction, createMarkers } from 'mol-geo/geometry/marker-data';
import { LocationIterator } from 'mol-geo/util/location-iterator';
import { createEmptyTheme, Theme } from 'mol-theme/theme';
import { Subject } from 'rxjs';
import { Geometry, GeometryUtils } from 'mol-geo/geometry/geometry';
import { ShapeGroupColorTheme } from 'mol-theme/color/shape-group';
import { createColors } from 'mol-geo/geometry/color-data';
import { VisualUpdateState } from 'mol-repr/util';
import { Mat4 } from 'mol-math/linear-algebra';
import { Visual } from 'mol-repr/visual';
import { createSizes } from 'mol-geo/geometry/size-data';
import { ShapeGroupSizeTheme } from 'mol-theme/size/shape-group';

export interface ShapeRepresentation<D, G extends Geometry, P extends Geometry.Params<G>> extends Representation<D, P> { }

export type ShapeGetter<D, G extends Geometry, P extends Geometry.Params<G>> = (ctx: RuntimeContext, data: D, props: PD.Values<P>, shape?: Shape<G>) => Shape<G> | Promise<Shape<G>>

export function ShapeRepresentation<D, G extends Geometry, P extends Geometry.Params<G>>(getShape: ShapeGetter<D, G, P>, geometryUtils: GeometryUtils<G>): ShapeRepresentation<D, G, P> {
    let version = 0
    const updated = new Subject<number>()
    const _state = Representation.createState()
    const renderObjects: GraphicsRenderObject[] = []
    let _renderObject: GraphicsRenderObject | undefined
    let _shape: Shape<G>
    let _theme = createEmptyTheme()
    let currentProps: PD.Values<P> = PD.getDefaultValues(geometryUtils.Params as P) // TODO avoid casting
    let currentParams: P
    let locationIt: LocationIterator

    const updateState = VisualUpdateState.create()

    function prepareUpdate(props: Partial<PD.Values<P>> = {}, shape?: Shape<G>) {
        VisualUpdateState.reset(updateState)

        if (!shape && !_shape) {
            // console.error('no shape given')
            return
        } else if (shape && !_shape) {
            // console.log('first shape')
            updateState.createNew = true
        } else if (shape && _shape && shape.id === _shape.id) {
            // console.log('same shape')
            // trigger color update when shape has not changed
            updateState.updateColor = true
            updateState.updateTransform = true
        } else if (shape && _shape && shape.id !== _shape.id) {
            // console.log('new shape')
            updateState.updateTransform = true
            updateState.createGeometry = true
        } else if (!shape) {
            // console.log('only props')
            // nothing to set
        } else {
            console.warn('unexpected state')
        }

        if (updateState.updateTransform) {
            updateState.updateColor = true
            updateState.updateSize = true
        }

        if (updateState.createGeometry) {
            updateState.updateColor = true
            updateState.updateSize = true
        }
    }

    function createOrUpdate(props: Partial<PD.Values<P>> = {}, data?: D) {
        return Task.create('ShapeRepresentation.create', async runtime => {
            const newProps = Object.assign(currentProps, props)
            const shape = data ? await getShape(runtime, data, newProps, _shape) : undefined

            prepareUpdate(props, shape)

            if (shape) {
                _shape = shape
                _theme.color = ShapeGroupColorTheme({ shape: _shape }, {})
                _theme.size = ShapeGroupSizeTheme({ shape: _shape }, {})
            }

            if (updateState.createNew) {
                renderObjects.length = 0 // clear list o renderObjects
                locationIt = ShapeGroupIterator.fromShape(_shape)
                const transform = createShapeTransform(_shape.transforms)
                const values = geometryUtils.createValues(_shape.geometry, transform, locationIt, _theme, newProps)
                const state = geometryUtils.createRenderableState(newProps)

                _renderObject = createRenderObject(_shape.geometry.kind, values, state)
                if (_renderObject) renderObjects.push(_renderObject) // add new renderObject to list
            } else {
                if (!_renderObject) {
                    throw new Error('expected renderObject to be available')
                }

                if (updateState.updateTransform) {
                    // console.log('update transform')
                    createShapeTransform(_shape.transforms, _renderObject.values)
                    locationIt = ShapeGroupIterator.fromShape(_shape)
                    const { instanceCount, groupCount } = locationIt
                    createMarkers(instanceCount * groupCount, _renderObject.values)
                }

                if (updateState.createGeometry) {
                    // console.log('update geometry')
                    ValueCell.update(_renderObject.values.drawCount, Geometry.getDrawCount(_shape.geometry))
                }

                if (updateState.updateTransform || updateState.createGeometry) {
                    // console.log('updateBoundingSphere')
                    geometryUtils.updateBoundingSphere(_renderObject.values, _shape.geometry)
                }

                if (updateState.updateColor) {
                    // console.log('update color')
                    createColors(locationIt, _theme.color, _renderObject.values)
                }

                if (updateState.updateSize) {
                    // not all geometries have size data, so check here
                    if ('uSize' in _renderObject.values) {
                        // console.log('update size')
                        createSizes(locationIt, _theme.size, _renderObject.values)
                    }
                }

                geometryUtils.updateValues(_renderObject.values, newProps)
                geometryUtils.updateRenderableState(_renderObject.state, newProps)
            }

            currentProps = newProps
            // increment version
            updated.next(version++)
        });
    }

    return {
        label: 'Shape geometry',
        get groupCount () { return locationIt ? locationIt.count : 0 },
        get props () { return currentProps },
        get params () { return currentParams },
        get state() { return _state },
        get theme() { return _theme },
        renderObjects,
        updated,
        createOrUpdate,
        getLoci(pickingId: PickingId) {
            const { objectId, groupId, instanceId } = pickingId
            if (_renderObject && _renderObject.id === objectId) {
                return Shape.Loci(_shape, [{ ids: OrderedSet.ofSingleton(groupId) }], instanceId)
            }
            return EmptyLoci
        },
        mark(loci: Loci, action: MarkerAction) {
            if (!_renderObject) return false
            const { tMarker } = _renderObject.values
            let changed = false
            const { groupCount, count } = locationIt
            if (isEveryLoci(loci)) {
                if (applyMarkerAction(tMarker.ref.value.array, 0, count, action)) changed = true
            } else if (Shape.isLoci(loci)) {
                const { instance, groups } = loci
                for (const g of groups) {
                    if (Interval.is(g.ids)) {
                        const start = instance * groupCount + Interval.start(g.ids)
                        const end = instance * groupCount + Interval.end(g.ids)
                        if (applyMarkerAction(tMarker.ref.value.array, start, end, action)) changed = true
                    } else {
                        for (let i = 0, _i = g.ids.length; i < _i; i++) {
                            const idx = instance * groupCount + g.ids[i];
                            if (applyMarkerAction(tMarker.ref.value.array, idx, idx + 1, action)) changed = true
                        }
                    }
                }
            }
            if (changed) {
                ValueCell.update(tMarker, tMarker.ref.value)
            }
            return changed
        },
        setState(state: Partial<Representation.State>) {
<<<<<<< HEAD
            if (state.visible !== undefined) renderObjects.forEach(ro => ro.state.visible = state.visible!)
            if (state.pickable !== undefined) renderObjects.forEach(ro => ro.state.pickable = state.pickable!)
            // TODO state.transform
=======
            if (_renderObject) {
                if (state.visible !== undefined) Visual.setVisibility(_renderObject, state.visible)
                if (state.pickable !== undefined) Visual.setPickable(_renderObject, state.pickable)
                if (state.transform !== undefined) Visual.setTransform(_renderObject, state.transform)
            }
>>>>>>> ac637b67

            Representation.updateState(_state, state)
        },
        setTheme(theme: Theme) {
            console.warn('The `ShapeRepresentation` theme is fixed to `ShapeGroupColorTheme` and `ShapeGroupSizeTheme`. Colors are taken from `Shape.getColor` and sizes from `Shape.getSize`')
        },
        destroy() {
            // TODO
            renderObjects.length = 0
            _renderObject = undefined
        }
    }
}

function createShapeTransform(transforms: Mat4[], transformData?: TransformData) {
    const transformArray = transformData && transformData.aTransform.ref.value.length >= transforms.length * 16 ? transformData.aTransform.ref.value : new Float32Array(transforms.length * 16)
    for (let i = 0, il = transforms.length; i < il; ++i) {
        Mat4.toArray(transforms[i], transformArray, i * 16)
    }
    return createTransform(transformArray, transforms.length, transformData)
}

export namespace ShapeGroupIterator {
    export function fromShape(shape: Shape): LocationIterator {
        const instanceCount = shape.transforms.length
        const location = Shape.Location(shape)
        const getLocation = (groupIndex: number, instanceIndex: number) => {
            location.group = groupIndex
            location.instance = instanceIndex
            return location
        }
        return LocationIterator(shape.groupCount, instanceCount, getLocation)
    }
}<|MERGE_RESOLUTION|>--- conflicted
+++ resolved
@@ -194,17 +194,11 @@
             return changed
         },
         setState(state: Partial<Representation.State>) {
-<<<<<<< HEAD
-            if (state.visible !== undefined) renderObjects.forEach(ro => ro.state.visible = state.visible!)
-            if (state.pickable !== undefined) renderObjects.forEach(ro => ro.state.pickable = state.pickable!)
-            // TODO state.transform
-=======
             if (_renderObject) {
                 if (state.visible !== undefined) Visual.setVisibility(_renderObject, state.visible)
                 if (state.pickable !== undefined) Visual.setPickable(_renderObject, state.pickable)
                 if (state.transform !== undefined) Visual.setTransform(_renderObject, state.transform)
             }
->>>>>>> ac637b67
 
             Representation.updateState(_state, state)
         },
