/**
 * Copyright (c) 2018 mol* contributors, licensed under MIT, See LICENSE file for more info.
 *
 * @author Alexander Rose <alexander.rose@weirdbyte.de>
 * @author David Sehnal <david.sehnal@gmail.com>
 */

import { Structure } from 'mol-model/structure';
import { Task } from 'mol-task'
import { Loci, EmptyLoci } from 'mol-model/loci';
import { StructureRepresentation, StructureParams, StructureRepresentationStateBuilder, StructureRepresentationState } from './representation';
import { ComplexVisual } from './complex-visual';
import { PickingId } from 'mol-geo/geometry/picking';
import { MarkerAction } from 'mol-geo/geometry/marker-data';
import { RepresentationContext, RepresentationParamsGetter } from 'mol-repr/representation';
import { Theme, createEmptyTheme } from 'mol-theme/theme';
import { ParamDefinition as PD } from 'mol-util/param-definition';
import { Subject } from 'rxjs';
import { GraphicsRenderObject } from 'mol-gl/render-object';

export function ComplexRepresentation<P extends StructureParams>(label: string, ctx: RepresentationContext, getParams: RepresentationParamsGetter<Structure, P>, visualCtor: () => ComplexVisual<P>): StructureRepresentation<P> {
    let version = 0
    const updated = new Subject<number>()
    const renderObjects: GraphicsRenderObject[] = []
    const _state = StructureRepresentationStateBuilder.create()
    let visual: ComplexVisual<P> | undefined

    let _structure: Structure
    let _params: P
    let _props: PD.Values<P>
    let _theme = createEmptyTheme()

    function createOrUpdate(props: Partial<PD.Values<P>> = {}, structure?: Structure) {
        if (structure && structure !== _structure) {
            _params = getParams(ctx, structure)
            _structure = structure
            if (!_props) _props = PD.getDefaultValues(_params)
        }
        _props = Object.assign({}, _props, props)

        return Task.create('Creating or updating ComplexRepresentation', async runtime => {
            if (!visual) visual = visualCtor()
            const promise = visual.createOrUpdate({ webgl: ctx.webgl, runtime }, _theme, _props, structure)
            if (promise) await promise
            // update list of renderObjects
            renderObjects.length = 0
            if (visual && visual.renderObject) renderObjects.push(visual.renderObject)
            // increment version
            updated.next(version++)
        });
    }

    function getLoci(pickingId: PickingId) {
        return visual ? visual.getLoci(pickingId) : EmptyLoci
    }

    function mark(loci: Loci, action: MarkerAction) {
        return visual ? visual.mark(loci, action) : false
    }

<<<<<<< HEAD
    function setState(state: Partial<Representation.State>) {
        if (state.visible !== undefined && visual) visual.setVisibility(state.visible)
        if (state.pickable !== undefined && visual) visual.setPickable(state.pickable)
        if (state.transform !== undefined && visual) visual.setTransform(state.transform)
=======
    function setState(state: Partial<StructureRepresentationState>) {
        StructureRepresentationStateBuilder.update(_state, state)
>>>>>>> ac637b67

        if (state.visible !== undefined && visual) {
            // hide visual when _unitTransforms is set
            visual.setVisibility(state.visible && _state.unitTransforms === null)
        }
        if (state.pickable !== undefined && visual) visual.setPickable(state.pickable)
        if (state.transform !== undefined && visual) visual.setTransform(state.transform)
        if (state.unitTransforms !== undefined && visual) {
            // Since ComplexVisuals always renders geometries between units the application of `unitTransforms`
            // does not make sense. When given it is ignored here and sets the visual's visibility to `false`.
            visual.setVisibility(_state.visible && state.unitTransforms === null)
        }
    }

    function setTheme(theme: Theme) {
        _theme = theme
    }

    function destroy() {
        if (visual) visual.destroy()
    }

    return {
        label,
        get groupCount() {
            return visual ? visual.groupCount : 0
        },
        get props() { return _props },
        get params() { return _params },
        get state() { return _state },
        get theme() { return _theme },
        renderObjects,
        updated,
        createOrUpdate,
        setState,
        setTheme,
        getLoci,
        mark,
        destroy
    }
}<|MERGE_RESOLUTION|>--- conflicted
+++ resolved
@@ -58,15 +58,8 @@
         return visual ? visual.mark(loci, action) : false
     }
 
-<<<<<<< HEAD
-    function setState(state: Partial<Representation.State>) {
-        if (state.visible !== undefined && visual) visual.setVisibility(state.visible)
-        if (state.pickable !== undefined && visual) visual.setPickable(state.pickable)
-        if (state.transform !== undefined && visual) visual.setTransform(state.transform)
-=======
     function setState(state: Partial<StructureRepresentationState>) {
         StructureRepresentationStateBuilder.update(_state, state)
->>>>>>> ac637b67
 
         if (state.visible !== undefined && visual) {
             // hide visual when _unitTransforms is set
