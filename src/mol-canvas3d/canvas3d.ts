/**
 * Copyright (c) 2018-2019 mol* contributors, licensed under MIT, See LICENSE file for more info.
 *
 * @author Alexander Rose <alexander.rose@weirdbyte.de>
 */

import { BehaviorSubject, Subscription } from 'rxjs';
import { now } from '../mol-util/now';
import { Vec3 } from '../mol-math/linear-algebra'
import InputObserver, { ModifiersKeys, ButtonsType } from '../mol-util/input/input-observer'
import Renderer, { RendererStats, RendererParams } from '../mol-gl/renderer'
import { GraphicsRenderObject } from '../mol-gl/render-object'
import { TrackballControls, TrackballControlsParams } from './controls/trackball'
import { Viewport } from './camera/util'
import { createContext, WebGLContext, getGLContext } from '../mol-gl/webgl/context';
import { Representation } from '../mol-repr/representation';
import Scene from '../mol-gl/scene';
import { GraphicsRenderVariant } from '../mol-gl/webgl/render-item';
import { PickingId } from '../mol-geo/geometry/picking';
import { MarkerAction } from '../mol-util/marker-action';
import { Loci, EmptyLoci, isEmptyLoci } from '../mol-model/loci';
import { Camera } from './camera';
import { ParamDefinition as PD } from '../mol-util/param-definition';
import { BoundingSphereHelper, DebugHelperParams } from './helper/bounding-sphere-helper';
import { SetUtils } from '../mol-util/set';
import { Canvas3dInteractionHelper } from './helper/interaction-events';
import { PostprocessingParams, PostprocessingPass } from './passes/postprocessing';
import { MultiSampleParams, MultiSamplePass } from './passes/multi-sample';
import { GLRenderingContext } from '../mol-gl/webgl/compat';
import { PixelData } from '../mol-util/image';
import { readTexture } from '../mol-gl/compute/util';
import { DrawPass } from './passes/draw';
import { PickPass } from './passes/pick';
import { Task } from '../mol-task';

export const Canvas3DParams = {
    // TODO: FPS cap?
    // maxFps: PD.Numeric(30),
    cameraMode: PD.Select('perspective', [['perspective', 'Perspective'], ['orthographic', 'Orthographic']]),
    cameraClipDistance: PD.Numeric(0, { min: 0.0, max: 50.0, step: 0.1 }, { description: 'The distance between camera and scene at which to clip regardless of near clipping plane.' }),
    clip: PD.Interval([1, 100], { min: 1, max: 100, step: 1 }),
    fog: PD.Interval([50, 100], { min: 1, max: 100, step: 1 }),

    multiSample: PD.Group(MultiSampleParams),
    postprocessing: PD.Group(PostprocessingParams),
    renderer: PD.Group(RendererParams),
    trackball: PD.Group(TrackballControlsParams),
    debug: PD.Group(DebugHelperParams)
}
export const DefaultCanvas3DParams = PD.getDefaultValues(Canvas3DParams);
export type Canvas3DProps = PD.Values<typeof Canvas3DParams>

export { Canvas3D }

interface Canvas3D {
    readonly webgl: WebGLContext,

    add: (repr: Representation.Any) => void
    remove: (repr: Representation.Any) => void
    update: (repr?: Representation.Any, keepBoundingSphere?: boolean) => void
    clear: () => void

    // draw: (force?: boolean) => void
    requestDraw: (force?: boolean) => void
    animate: () => void
    identify: (x: number, y: number) => PickingId | undefined
    mark: (loci: Representation.Loci, action: MarkerAction) => void
    getLoci: (pickingId: PickingId) => Representation.Loci

    readonly didDraw: BehaviorSubject<now.Timestamp>
    readonly reprCount: BehaviorSubject<number>

    handleResize: () => void
    /** Focuses camera on scene's bounding sphere, centered and zoomed. */
    resetCamera: () => void
    readonly camera: Camera
    downloadScreenshot: () => void
    getPixelData: (variant: GraphicsRenderVariant) => PixelData
    setProps: (props: Partial<Canvas3DProps>) => void

    /** Returns a copy of the current Canvas3D instance props */
    readonly props: Readonly<Canvas3DProps>
    readonly input: InputObserver
    readonly stats: RendererStats
    readonly interaction: Canvas3dInteractionHelper['events']

    dispose: () => void
}

const requestAnimationFrame = typeof window !== 'undefined' ? window.requestAnimationFrame : (f: (time: number) => void) => setImmediate(()=>f(Date.now()))
const DefaultRunTask = (task: Task<unknown>) => task.run()

namespace Canvas3D {
    export interface HighlightEvent { current: Representation.Loci, modifiers?: ModifiersKeys }
    export interface ClickEvent { current: Representation.Loci, buttons: ButtonsType, modifiers: ModifiersKeys }

    export function fromCanvas(canvas: HTMLCanvasElement, props: Partial<Canvas3DProps> = {}, runTask = DefaultRunTask) {
        const gl = getGLContext(canvas, {
            alpha: false,
            antialias: true,
            depth: true,
            preserveDrawingBuffer: true
        })
        if (gl === null) throw new Error('Could not create a WebGL rendering context')
        const input = InputObserver.fromElement(canvas)
        return Canvas3D.create(gl, input, props, runTask)
    }

<<<<<<< HEAD
    export function create(gl: GLRenderingContext, input: InputObserver, props: Partial<Canvas3DProps> = {}, runTask = DefaultRunTask): Canvas3D {
        const p = { ...PD.getDefaultValues(Canvas3DParams), ...props }
=======
    export function create(gl: GLRenderingContext, input: InputObserver, props: Partial<Canvas3DProps> = {}): Canvas3D {
        const p = { ...DefaultCanvas3DParams, ...props }
>>>>>>> 0924020f

        const reprRenderObjects = new Map<Representation.Any, Set<GraphicsRenderObject>>()
        const reprUpdatedSubscriptions = new Map<Representation.Any, Subscription>()
        const reprCount = new BehaviorSubject(0)

        const startTime = now()
        const didDraw = new BehaviorSubject<now.Timestamp>(0 as now.Timestamp)

        const camera = new Camera({
            near: 0.1,
            far: 10000,
            position: Vec3.create(0, 0, 100),
            mode: p.cameraMode
        })

        const webgl = createContext(gl)

        let width = gl.drawingBufferWidth
        let height = gl.drawingBufferHeight

        const scene = Scene.create(webgl)
        const controls = TrackballControls.create(input, camera, p.trackball)
        const renderer = Renderer.create(webgl, camera, p.renderer)
        const debugHelper = new BoundingSphereHelper(webgl, scene, p.debug);
        const interactionHelper = new Canvas3dInteractionHelper(identify, getLoci, input);

        const drawPass = new DrawPass(webgl, renderer, scene, debugHelper)
        const pickPass = new PickPass(webgl, renderer, scene, 0.5)
        const postprocessing = new PostprocessingPass(webgl, camera, drawPass, p.postprocessing)
        const multiSample = new MultiSamplePass(webgl, camera, drawPass, postprocessing, p.multiSample)

        let isUpdating = false
        let drawPending = false
        let cameraResetRequested = false

        function getLoci(pickingId: PickingId) {
            let loci: Loci = EmptyLoci
            let repr: Representation.Any = Representation.Empty
            reprRenderObjects.forEach((_, _repr) => {
                const _loci = _repr.getLoci(pickingId)
                if (!isEmptyLoci(_loci)) {
                    if (!isEmptyLoci(loci)) console.warn('found another loci')
                    loci = _loci
                    repr = _repr
                }
            })
            return { loci, repr }
        }

        function mark(reprLoci: Representation.Loci, action: MarkerAction) {
            const { repr, loci } = reprLoci
            let changed = false
            if (repr) {
                changed = repr.mark(loci, action)
            } else {
                reprRenderObjects.forEach((_, _repr) => { changed = _repr.mark(loci, action) || changed })
            }
            if (changed) {
                scene.update(void 0, true)
                const prevPickDirty = pickPass.pickDirty
                draw(true)
                pickPass.pickDirty = prevPickDirty // marking does not change picking buffers
            }
        }

        let currentNear = -1, currentFar = -1, currentFogNear = -1, currentFogFar = -1
        function setClipping() {
            const cDist = Vec3.distance(camera.state.position, camera.state.target)
            const bRadius = Math.max(10, scene.boundingSphere.radius)

            const nearFactor = (50 - p.clip[0]) / 50
            const farFactor = -(50 - p.clip[1]) / 50
            let near = cDist - (bRadius * nearFactor)
            let far = cDist + (bRadius * farFactor)

            const fogNearFactor = (50 - p.fog[0]) / 50
            const fogFarFactor = -(50 - p.fog[1]) / 50
            let fogNear = cDist - (bRadius * fogNearFactor)
            let fogFar = cDist + (bRadius * fogFarFactor)

            if (camera.state.mode === 'perspective') {
                near = Math.max(1, p.cameraClipDistance, near)
                far = Math.max(1, far)
                fogNear = Math.max(1, fogNear)
                fogFar = Math.max(1, fogFar)
            } else if (camera.state.mode === 'orthographic') {
                if (p.cameraClipDistance > 0) {
                    near = Math.max(p.cameraClipDistance, near)
                }
            }

            if (near !== currentNear || far !== currentFar || fogNear !== currentFogNear || fogFar !== currentFogFar) {
                camera.setState({ near, far, fogNear, fogFar })
                currentNear = near, currentFar = far, currentFogNear = fogNear, currentFogFar = fogFar
            }
        }

        function render(variant: 'pick' | 'draw', force: boolean) {
            if (isUpdating || scene.isCommiting) return false

            let didRender = false
            controls.update(currentTime);
            // TODO: is this a good fix? Also, setClipping does not work if the user has manually set a clipping plane.
            if (!camera.transition.inTransition) setClipping();
            const cameraChanged = camera.updateMatrices();
            multiSample.update(force || cameraChanged, currentTime)

            if (force || cameraChanged || multiSample.enabled) {
                switch (variant) {
                    case 'pick':
                        pickPass.render()
                        break;
                    case 'draw':
                        renderer.setViewport(0, 0, width, height);
                        if (multiSample.enabled) {
                            multiSample.render()
                        } else {
                            drawPass.render(!postprocessing.enabled)
                            if (postprocessing.enabled) postprocessing.render(true)
                        }
                        pickPass.pickDirty = true
                        break;
                }
                didRender = true
            }

            return didRender && cameraChanged;
        }

        let forceNextDraw = false;
        let currentTime = 0;

        function draw(force?: boolean) {
            if (render('draw', !!force || forceNextDraw)) {
                didDraw.next(now() - startTime as now.Timestamp)
            }
            forceNextDraw = false;
            drawPending = false
        }

        function requestDraw(force?: boolean) {
            if (drawPending) return
            drawPending = true
            forceNextDraw = !!force;
        }

        function animate() {
            currentTime = now();
            camera.transition.tick(currentTime);
            draw(false);
            if (!camera.transition.inTransition) interactionHelper.tick(currentTime);
            requestAnimationFrame(animate)
        }

        function identify(x: number, y: number): PickingId | undefined {
            return pickPass.identify(x, y)
        }

        function add(repr: Representation.Any) {
            isUpdating = true
            const oldRO = reprRenderObjects.get(repr)
            const newRO = new Set<GraphicsRenderObject>()
            repr.renderObjects.forEach(o => newRO.add(o))

            if (oldRO) {
                if (!SetUtils.areEqual(newRO, oldRO)) {
                    for (const o of Array.from(newRO)) { if (!oldRO.has(o)) scene.add(o); }
                    for (const o of Array.from(oldRO)) { if (!newRO.has(o)) scene.remove(o) }
                }
            } else {
                repr.renderObjects.forEach(o => scene.add(o))
            }
            reprRenderObjects.set(repr, newRO)
            scene.update(repr.renderObjects, false)
            if (debugHelper.isEnabled) debugHelper.update()
            isUpdating = false

            runTask(scene.commit()).then(() => {
                if (cameraResetRequested && !scene.isCommiting) {
                    camera.focus(scene.boundingSphere.center, scene.boundingSphere.radius)
                    cameraResetRequested = false
                }
                requestDraw(true)
                reprCount.next(reprRenderObjects.size)
            })
        }

        handleResize()

        return {
            webgl,

            add: (repr: Representation.Any) => {
                add(repr)
                reprUpdatedSubscriptions.set(repr, repr.updated.subscribe(_ => {
                    if (!repr.state.syncManually) add(repr)
                }))
            },
            remove: (repr: Representation.Any) => {
                const updatedSubscription = reprUpdatedSubscriptions.get(repr)
                if (updatedSubscription) {
                    updatedSubscription.unsubscribe()
                }
                const renderObjects = reprRenderObjects.get(repr)
                if (renderObjects) {
                    isUpdating = true
                    renderObjects.forEach(o => scene.remove(o))
                    reprRenderObjects.delete(repr)
                    scene.update(void 0, false)
                    if (debugHelper.isEnabled) debugHelper.update()
                    isUpdating = false

                    runTask(scene.commit()).then(() => {
                        if (cameraResetRequested && !scene.isCommiting) {
                            camera.focus(scene.boundingSphere.center, scene.boundingSphere.radius)
                            cameraResetRequested = false
                        }
                        requestDraw(true)
                        reprCount.next(reprRenderObjects.size)
                    })
                }
            },
            update: (repr, keepSphere) => {
                if (repr) {
                    if (!reprRenderObjects.has(repr)) return;
                    scene.update(repr.renderObjects, !!keepSphere);
                } else {
                    scene.update(void 0, !!keepSphere)
                }
            },
            clear: () => {
                reprRenderObjects.clear()
                scene.clear()
                debugHelper.clear()
            },

            // draw,
            requestDraw,
            animate,
            identify,
            mark,
            getLoci,

            handleResize,
<<<<<<< HEAD
            resetCamera: () => {
                if (scene.isCommiting) {
                    cameraResetRequested = true
                } else {
                    camera.focus(scene.boundingSphere.center, scene.boundingSphere.radius)
                    requestDraw(true);
                }
=======
            resetCamera: (dir?: Vec3) => {
                camera.focus(scene.boundingSphere.center, scene.boundingSphere.radius, dir);
                requestDraw(true);
>>>>>>> 0924020f
            },
            camera,
            downloadScreenshot: () => {
                // TODO
            },
            getPixelData: (variant: GraphicsRenderVariant) => {
                switch (variant) {
                    case 'color': return webgl.getDrawingBufferPixelData()
                    case 'pickObject': return pickPass.objectPickTarget.getPixelData()
                    case 'pickInstance': return pickPass.instancePickTarget.getPixelData()
                    case 'pickGroup': return pickPass.groupPickTarget.getPixelData()
                    case 'depth': return readTexture(webgl, drawPass.depthTexture) as PixelData
                }
            },
            didDraw,
            reprCount,
            setProps: (props: Partial<Canvas3DProps>) => {
                if (props.cameraMode !== undefined && props.cameraMode !== camera.state.mode) {
                    camera.setState({ mode: props.cameraMode })
                }
                if (props.cameraClipDistance !== undefined) p.cameraClipDistance = props.cameraClipDistance
                if (props.clip !== undefined) p.clip = [props.clip[0], props.clip[1]]
                if (props.fog !== undefined) p.fog = [props.fog[0], props.fog[1]]

                if (props.postprocessing) postprocessing.setProps(props.postprocessing)
                if (props.multiSample) multiSample.setProps(props.multiSample)
                if (props.renderer) renderer.setProps(props.renderer)
                if (props.trackball) controls.setProps(props.trackball)
                if (props.debug) debugHelper.setProps(props.debug)
                requestDraw(true)
            },

            get props() {
                return {
                    cameraMode: camera.state.mode,
                    cameraClipDistance: p.cameraClipDistance,
                    clip: p.clip,
                    fog: p.fog,

                    postprocessing: { ...postprocessing.props },
                    multiSample: { ...multiSample.props },
                    renderer: { ...renderer.props },
                    trackball: { ...controls.props },
                    debug: { ...debugHelper.props }
                }
            },
            get input() {
                return input
            },
            get stats() {
                return renderer.stats
            },
            get interaction() {
                return interactionHelper.events
            },
            dispose: () => {
                scene.clear()
                debugHelper.clear()
                input.dispose()
                controls.dispose()
                renderer.dispose()
                camera.dispose()
                interactionHelper.dispose()
            }
        }

        function handleResize() {
            width = gl.drawingBufferWidth
            height = gl.drawingBufferHeight

            renderer.setViewport(0, 0, width, height)
            Viewport.set(camera.viewport, 0, 0, width, height)
            Viewport.set(controls.viewport, 0, 0, width, height)

            drawPass.setSize(width, height)
            pickPass.setSize(width, height)
            postprocessing.setSize(width, height)
            multiSample.setSize(width, height)

            requestDraw(true)
        }
    }
}<|MERGE_RESOLUTION|>--- conflicted
+++ resolved
@@ -106,13 +106,8 @@
         return Canvas3D.create(gl, input, props, runTask)
     }
 
-<<<<<<< HEAD
     export function create(gl: GLRenderingContext, input: InputObserver, props: Partial<Canvas3DProps> = {}, runTask = DefaultRunTask): Canvas3D {
-        const p = { ...PD.getDefaultValues(Canvas3DParams), ...props }
-=======
-    export function create(gl: GLRenderingContext, input: InputObserver, props: Partial<Canvas3DProps> = {}): Canvas3D {
         const p = { ...DefaultCanvas3DParams, ...props }
->>>>>>> 0924020f
 
         const reprRenderObjects = new Map<Representation.Any, Set<GraphicsRenderObject>>()
         const reprUpdatedSubscriptions = new Map<Representation.Any, Subscription>()
@@ -357,19 +352,14 @@
             getLoci,
 
             handleResize,
-<<<<<<< HEAD
-            resetCamera: () => {
+            resetCamera: (dir?: Vec3) => {
                 if (scene.isCommiting) {
+                    // TODO handle `dir`
                     cameraResetRequested = true
                 } else {
-                    camera.focus(scene.boundingSphere.center, scene.boundingSphere.radius)
+                    camera.focus(scene.boundingSphere.center, scene.boundingSphere.radius, dir)
                     requestDraw(true);
                 }
-=======
-            resetCamera: (dir?: Vec3) => {
-                camera.focus(scene.boundingSphere.center, scene.boundingSphere.radius, dir);
-                requestDraw(true);
->>>>>>> 0924020f
             },
             camera,
             downloadScreenshot: () => {
