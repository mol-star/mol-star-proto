/**
 * Copyright (c) 2019-2020 mol* contributors, licensed under MIT, See LICENSE file for more info.
 *
 * @author Alexander Rose <alexander.rose@weirdbyte.de>
 */

import { StateAction, StateBuilder, StateTransformer, State } from '../../../../mol-state';
import { PluginContext } from '../../../../mol-plugin/context';
import { PluginStateObject as PSO } from '../../../../mol-plugin-state/objects';
import { ParamDefinition as PD } from '../../../../mol-util/param-definition';
<<<<<<< HEAD
import { Ingredient,IngredientSource, CellPacking } from './data';
import { getFromPdb, getFromCellPackDB } from './util';
import { computeStructureBoundary } from '../../../../mol-model/structure/structure/util/boundary';
=======
import { Ingredient, CellPacking } from './data';
import { getFromPdb, getFromCellPackDB, IngredientFiles, parseCif, parsePDBfile } from './util';
>>>>>>> 373a69ab
import { Model, Structure, StructureSymmetry, StructureSelection, QueryContext, Unit } from '../../../../mol-model/structure';
import { trajectoryFromMmCIF, MmcifFormat } from '../../../../mol-model-formats/structure/mmcif';
import { trajectoryFromPDB } from '../../../../mol-model-formats/structure/pdb';
import { Mat4, Vec3, Quat } from '../../../../mol-math/linear-algebra';
import { SymmetryOperator } from '../../../../mol-math/geometry';
import { Task, RuntimeContext } from '../../../../mol-task';
import { StateTransforms } from '../../../../mol-plugin-state/transforms';
import { ParseCellPack, StructureFromCellpack, DefaultCellPackBaseUrl } from './state';
import { MolScriptBuilder as MS } from '../../../../mol-script/language/builder';
import { getMatFromResamplePoints } from './curve';
import { compile } from '../../../../mol-script/runtime/query/compiler';
import { CifCategory, CifField } from '../../../../mol-io/reader/cif';
import { mmCIF_Schema } from '../../../../mol-io/reader/cif/schema/mmcif';
import { Column } from '../../../../mol-data/db';
import { createModels } from '../../../../mol-model-formats/structure/basic/parser';
import { CellpackPackingPreset, CellpackMembranePreset } from './preset';
import { AjaxTask } from '../../../../mol-util/data-source';
import { CellPackInfoProvider } from './property';
import { CellPackColorThemeProvider } from './color';

function getCellPackModelUrl(fileName: string, baseUrl: string) {
    return `${baseUrl}/results/${fileName}`
}

<<<<<<< HEAD
async function getModel(id: string, source:IngredientSource, baseUrl: string) {
    let model: Model;
    const mid = source.model? parseInt(source.model) : 0;
    if (id.match(/^[1-9][a-zA-Z0-9]{3,3}$/i)) {
=======
async function getModel(id: string, baseUrl: string, file?: File) {
    let model: Model;
    if (file) {
        const text = await file.text()
        if (file.name.endsWith('.cif')) {
            const cif = (await parseCif(text)).blocks[0]
            model = (await trajectoryFromMmCIF(cif).run())[0]
        } else if (file.name.endsWith('.pdb')) {
            const pdb = await parsePDBfile(text, id)

            model = (await trajectoryFromPDB(pdb).run())[0]
        } else {
            throw new Error(`unsupported file type '${file.name}'`)
        }
    } else if (id.match(/^[1-9][a-zA-Z0-9]{3,3}$/i)) {
>>>>>>> 373a69ab
        // return
        const cif = await getFromPdb(id)
        model = (await trajectoryFromMmCIF(cif).run())[mid]
    } else {
        const pdb = await getFromCellPackDB(id, baseUrl)
        model = (await trajectoryFromPDB(pdb).run())[mid]
    }
    return model
}

async function getStructure(model: Model, source:IngredientSource, props: { assembly?: string } = {}) {
    let structure = Structure.ofModel(model)
    const { assembly } = props

    if (assembly) {
        structure = await StructureSymmetry.buildAssembly(structure, assembly).run()
    }
    if (source.selection){
        //use NGL selection string or :A or :B etc...
        const asymIds:string[] = source.selection.replace(" :","").split(" or")
        console.log(asymIds)
        const query = MS.struct.modifier.union([
            MS.struct.generator.atomGroups({
                'chain-test': MS.core.set.has([MS.set(...asymIds), MS.ammp('label_asym_id')])
            })
        ])
        const compiled = compile<StructureSelection>(query)
        const result = compiled(new QueryContext(structure))
        structure = StructureSelection.unionStructure(result)
    }
    else {
        const query = MS.struct.modifier.union([
            MS.struct.generator.atomGroups({
                'entity-test': MS.core.rel.eq([MS.ammp('entityType'), 'polymer'])
            })
        ])
        const compiled = compile<StructureSelection>(query)
        const result = compiled(new QueryContext(structure))
        structure = StructureSelection.unionStructure(result)
    }
    return structure
}

function getTransformLegacy(trans: Vec3, rot: Quat) {
    const q: Quat = Quat.create(-rot[3], rot[0], rot[1], rot[2])
    const m: Mat4 = Mat4.fromQuat(Mat4.zero(), q)
    Mat4.transpose(m, m)
    Mat4.scale(m, m, Vec3.create(-1.0, 1.0, -1.0))
    Mat4.setTranslation(m, trans)
    return m
}

function getTransform(trans: Vec3, rot: Quat) {
    const q: Quat = Quat.create(rot[0], rot[1], rot[2], rot[3])
    const m: Mat4 = Mat4.fromQuat(Mat4.zero(), q)
    const p: Vec3 = Vec3.create(trans[0],trans[1],trans[2])
    Mat4.setTranslation(m, p)
    return m
}

function getResultTransforms(results: Ingredient['results'],legacy:boolean) {
    if (legacy) return results.map((r: Ingredient['results'][0]) => getTransformLegacy(r[0], r[1]))
    else return results.map((r: Ingredient['results'][0]) => getTransform(r[0], r[1]))
}

function getCurveTransforms(ingredient: Ingredient) {
    const n = ingredient.nbCurve || 0
    const instances: Mat4[] = []
    const segmentLength = (ingredient.radii)? ((ingredient.radii[0].radii)?ingredient.radii[0].radii[0]*2.0:3.4):3.4;
    console.log(ingredient.radii);
    console.log(segmentLength);

    for (let i = 0; i < n; ++i) {
        const cname = `curve${i}`
        if (!(cname in ingredient)) {
            // console.warn(`Expected '${cname}' in ingredient`)
            continue
        }
        const _points = ingredient[cname] as Vec3[]
        if (_points.length <= 2) {
            // TODO handle curve with 2 or less points
            continue
        }
        const points = new Float32Array(_points.length * 3)
        for (let i = 0, il = _points.length; i < il; ++i) Vec3.toArray(_points[i], points, i * 3)
        const newInstances = getMatFromResamplePoints(points,segmentLength)
        instances.push(...newInstances)
    }

    return instances
}

function getAssembly(transforms: Mat4[], structure: Structure) {
    const builder = Structure.Builder()
    const { units } = structure;

    for (let i = 0, il = transforms.length; i < il; ++i) {
        const id = `${i + 1}`
        const op = SymmetryOperator.create(id, transforms[i], { assembly: { id, operId: i, operList: [ id ] } })
        for (const unit of units) {
            builder.addWithOperator(unit, op)
        }
    }

    return builder.getStructure();
}

function getCifCurve(name: string, transforms: Mat4[], model: Model) {
    if (!MmcifFormat.is(model.sourceData)) throw new Error('mmcif source data needed')

    const { db } = model.sourceData.data
    const d = db.atom_site
    const n = d._rowCount
    const rowCount = n * transforms.length

    const { offsets, count } = model.atomicHierarchy.chainAtomSegments

    const x = d.Cartn_x.toArray()
    const y = d.Cartn_y.toArray()
    const z = d.Cartn_z.toArray()

    const Cartn_x = new Float32Array(rowCount)
    const Cartn_y = new Float32Array(rowCount)
    const Cartn_z = new Float32Array(rowCount)
    const map = new Uint32Array(rowCount)
    const seq = new Int32Array(rowCount)
    let offset = 0
    for (let c = 0; c < count; ++c) {
        const cStart = offsets[c]
        const cEnd = offsets[c + 1]
        const cLength = cEnd - cStart
        for (let t = 0, tl = transforms.length; t < tl; ++t) {
            const m = transforms[t]
            for (let j = cStart; j < cEnd; ++j) {
                const i = offset + j - cStart
                const xj = x[j], yj = y[j], zj = z[j]
                Cartn_x[i] = m[0] * xj + m[4] * yj + m[8] * zj + m[12]
                Cartn_y[i] = m[1] * xj + m[5] * yj + m[9] * zj + m[13]
                Cartn_z[i] = m[2] * xj + m[6] * yj + m[10] * zj + m[14]
                map[i] = j
                seq[i] = t + 1
            }
            offset += cLength
        }
    }

    function multColumn<T>(column: Column<T>) {
        const array = column.toArray()
        return Column.ofLambda({
            value: row => array[map[row]],
            areValuesEqual: (rowA, rowB) => map[rowA] === map[rowB] || array[map[rowA]] === array[map[rowB]],
            rowCount, schema: column.schema
        })
    }

    const _atom_site: CifCategory.SomeFields<mmCIF_Schema['atom_site']> = {
        auth_asym_id: CifField.ofColumn(multColumn(d.auth_asym_id)),
        auth_atom_id: CifField.ofColumn(multColumn(d.auth_atom_id)),
        auth_comp_id: CifField.ofColumn(multColumn(d.auth_comp_id)),
        auth_seq_id: CifField.ofNumbers(seq),

        B_iso_or_equiv: CifField.ofColumn(Column.ofConst(0, rowCount, Column.Schema.float)),
        Cartn_x: CifField.ofNumbers(Cartn_x),
        Cartn_y: CifField.ofNumbers(Cartn_y),
        Cartn_z: CifField.ofNumbers(Cartn_z),
        group_PDB: CifField.ofColumn(Column.ofConst('ATOM', rowCount, Column.Schema.str)),
        id: CifField.ofColumn(Column.ofLambda({
            value: row => row,
            areValuesEqual: (rowA, rowB) => rowA === rowB,
            rowCount, schema: d.id.schema,
        })),

        label_alt_id: CifField.ofColumn(multColumn(d.label_alt_id)),

        label_asym_id: CifField.ofColumn(multColumn(d.label_asym_id)),
        label_atom_id: CifField.ofColumn(multColumn(d.label_atom_id)),
        label_comp_id: CifField.ofColumn(multColumn(d.label_comp_id)),
        label_seq_id: CifField.ofNumbers(seq),
        label_entity_id: CifField.ofColumn(Column.ofConst('1', rowCount, Column.Schema.str)),

        occupancy: CifField.ofColumn(Column.ofConst(1, rowCount, Column.Schema.float)),
        type_symbol: CifField.ofColumn(multColumn(d.type_symbol)),

        pdbx_PDB_ins_code: CifField.ofColumn(Column.ofConst('', rowCount, Column.Schema.str)),
        pdbx_PDB_model_num: CifField.ofColumn(Column.ofConst(1, rowCount, Column.Schema.int)),
    }

    const categories = {
        entity: CifCategory.ofTable('entity', db.entity),
        chem_comp: CifCategory.ofTable('chem_comp', db.chem_comp),
        atom_site: CifCategory.ofFields('atom_site', _atom_site)
    }

    return {
        header: name,
        categoryNames: Object.keys(categories),
        categories
    };
}

async function getCurve(name: string, ingredient:Ingredient, transforms: Mat4[], model: Model) {
    const cif = getCifCurve(name, transforms, model)

    const curveModelTask = Task.create('Curve Model', async ctx => {
        const format = MmcifFormat.fromFrame(cif)
        const models = await createModels(format.data.db, format, ctx)
        return models[0]
    })

    const curveModel = await curveModelTask.run()
    return getStructure(curveModel,ingredient.source)
}

async function getIngredientStructure(ingredient: Ingredient, baseUrl: string, ingredientFiles: IngredientFiles) {
    const { name, source, results, nbCurve } = ingredient
    if (source.pdb === 'None') return

<<<<<<< HEAD
    const model = await getModel(source.pdb || name,source, baseUrl)
=======
    const file = ingredientFiles[source.pdb]
    if (!file) {
        // TODO can these be added to the library?
        if (name === 'HIV1_CAhex_0_1_0') return
        if (name === 'HIV1_CAhexCyclophilA_0_1_0') return
        if (name === 'iLDL') return
        if (name === 'peptides') return
        if (name === 'lypoglycane') return
    }

    const model = await getModel(source.pdb || name, baseUrl, file)
>>>>>>> 373a69ab
    if (!model) return

    if (nbCurve) {
        return getCurve(name,ingredient, getCurveTransforms(ingredient), model)
    } else {
        let bu:string|undefined = source.bu ? source.bu : undefined;
        if (bu){
            if (bu=="AU") {bu = undefined;}
            else {
                bu=bu.slice(2)
            }
        }
        let structure = await getStructure(model,source, { assembly: bu })
        //transform with offset and pcp
        let legacy:boolean = true
        if (ingredient.offset || ingredient.principalAxis)
        //center the structure
        {
            legacy=false
            const boundary = computeStructureBoundary(structure)
            let modelCenter:Vec3 = Vec3.zero()
            Vec3.scale(modelCenter,boundary.sphere.center,-1.0);//Model.getCenter(structure.models[0])
            const m1: Mat4 = Mat4.identity()
            Mat4.setTranslation(m1, modelCenter)
            structure = Structure.transform(structure,m1)
            if (ingredient.offset)
            {
                if (!Vec3.exactEquals(ingredient.offset,Vec3.zero()))
                { 
                    const m: Mat4 = Mat4.identity();
                    Mat4.setTranslation(m, ingredient.offset)
                    structure = Structure.transform(structure,m);
                }
            }
            if (ingredient.principalAxis)
            {
                if (!Vec3.exactEquals(ingredient.principalAxis,Vec3.create(0, 0, 1)))
                {            
                    const q: Quat = Quat.identity();
                    Quat.rotationTo(q,ingredient.principalAxis,Vec3.create(0, 0, 1))
                    const m: Mat4 = Mat4.fromQuat(Mat4.zero(), q)
                    structure = Structure.transform(structure,m);
                }
            }
        }
        return getAssembly(getResultTransforms(results,legacy), structure)
    }
}

export function createStructureFromCellPack(packing: CellPacking, baseUrl: string, ingredientFiles: IngredientFiles) {
    return Task.create('Create Packing Structure', async ctx => {
        const { ingredients, name } = packing
        const structures: Structure[] = []
        for (const iName in ingredients) {
            if (ctx.shouldUpdate) await ctx.update(iName)
            const s = await getIngredientStructure(ingredients[iName], baseUrl, ingredientFiles)
            if (s) structures.push(s)
        }

        if (ctx.shouldUpdate) await ctx.update(`${name} - units`)
        const builder = Structure.Builder({ label: name })
        let offsetInvariantId = 0
        for (const s of structures) {
            if (ctx.shouldUpdate) await ctx.update(`${s.label}`)
            let maxInvariantId = 0
            for (const u of s.units) {
                const invariantId = u.invariantId + offsetInvariantId
                if (u.invariantId > maxInvariantId) maxInvariantId = u.invariantId
                builder.addUnit(u.kind, u.model, u.conformation.operator, u.elements, Unit.Trait.None, invariantId)
            }
            offsetInvariantId += maxInvariantId + 1
        }

        if (ctx.shouldUpdate) await ctx.update(`${name} - structure`)
        const s = builder.getStructure()
        for( let i = 0, il = s.models.length; i < il; ++i) {
            const { trajectoryInfo } = s.models[i]
            trajectoryInfo.size = il
            trajectoryInfo.index = i
        }
        return s
    })
}

async function handleHivRna(ctx: { runtime: RuntimeContext, fetch: AjaxTask }, packings: CellPacking[], baseUrl: string) {
    for (let i = 0, il = packings.length; i < il; ++i) {
        if (packings[i].name === 'HIV1_capsid_3j3q_PackInner_0_1_0') {
            const url = `${baseUrl}/extras/rna_allpoints.json`
            const data = await ctx.fetch({ url, type: 'string' }).runInContext(ctx.runtime);
            const { points } = await (new Response(data)).json() as { points: number[] }

            const curve0: Vec3[] = []
            for (let j = 0, jl = points.length; j < jl; j += 3) {
                curve0.push(Vec3.fromArray(Vec3(), points, j))
            }
            packings[i].ingredients['RNA'] = {
                source: { pdb: 'RNA_U_Base.pdb', transform: { center: false } },
                results: [],
                name: 'RNA',
                nbCurve: 1,
                curve0
            }
        }
    }
}

async function loadHivMembrane(plugin: PluginContext, runtime: RuntimeContext, state: State, params: LoadCellPackModelParams) {
    const url = `${params.baseUrl}/membranes/hiv_lipids.bcif`
    const membraneBuilder = state.build().toRoot()
        .apply(StateTransforms.Data.Download, { label: 'hiv_lipids', url, isBinary: true }, { state: { isGhost: true } })
        .apply(StateTransforms.Data.ParseCif, undefined, { state: { isGhost: true } })
        .apply(StateTransforms.Model.TrajectoryFromMmCif, undefined, { state: { isGhost: true } })
        .apply(StateTransforms.Model.ModelFromTrajectory, undefined, { state: { isGhost: true } })
        .apply(StateTransforms.Model.StructureFromModel)
    await state.updateTree(membraneBuilder).runInContext(runtime)

    const membraneParams = {
        representation: params.preset.representation,
    }
    const membrane = state.build().to(membraneBuilder.ref)
    await plugin.updateDataState(membrane, { revertOnError: true });
    await CellpackMembranePreset.apply(membrane.selector, membraneParams, plugin)
}

async function loadPackings(plugin: PluginContext, runtime: RuntimeContext, state: State, params: LoadCellPackModelParams) {
    let cellPackJson: StateBuilder.To<PSO.Format.Json, StateTransformer<PSO.Data.String, PSO.Format.Json>>
    if (params.source.name === 'id') {
        const url = getCellPackModelUrl(params.source.params, params.baseUrl)
        cellPackJson = state.build().toRoot()
            .apply(StateTransforms.Data.Download, { url, isBinary: false, label: params.source.params }, { state: { isGhost: true } })
    } else {
        const file = params.source.params
        cellPackJson = state.build().toRoot()
            .apply(StateTransforms.Data.ReadFile, { file, isBinary: false, label: file.name }, { state: { isGhost: true } })
    }

    const cellPackBuilder = cellPackJson
        .apply(StateTransforms.Data.ParseJson, undefined, { state: { isGhost: true } })
        .apply(ParseCellPack)

    const cellPackObject = await state.updateTree(cellPackBuilder).runInContext(runtime)
    const { packings } = cellPackObject.data

    await handleHivRna({ runtime, fetch: plugin.fetch }, packings, params.baseUrl)

    for (let i = 0, il = packings.length; i < il; ++i) {
        const p = { packing: i, baseUrl: params.baseUrl, ingredientFiles: params.ingredients.files }

        const packing = state.build().to(cellPackBuilder.ref).apply(StructureFromCellpack, p)
        await plugin.updateDataState(packing, { revertOnError: true });

        const structure = packing.selector.obj?.data
        if (structure) {
            await CellPackInfoProvider.attach({ fetch: plugin.fetch, runtime }, structure, {
                info: { packingsCount: packings.length, packingIndex: i }
            })
        }

        const packingParams = {
            traceOnly: params.preset.traceOnly,
            representation: params.preset.representation,
        }
        await CellpackPackingPreset.apply(packing.selector, packingParams, plugin)
    }
}

const LoadCellPackModelParams = {
    source: PD.MappedStatic('id', {
        'id': PD.Select('influenza_model1.json', [
            ['blood_hiv_immature_inside.json', 'blood_hiv_immature_inside'],
            ['BloodHIV1.0_mixed_fixed_nc1.cpr', 'BloodHIV1.0_mixed_fixed_nc1'],
            ['HIV-1_0.1.6-8_mixed_radii_pdb.cpr', 'HIV-1_0.1.6-8_mixed_radii_pdb'],
            ['hiv_lipids.bcif', 'hiv_lipids'],
            ['influenza_model1.json', 'influenza_model1'],
            ['ExosomeModel.json', 'ExosomeModel'],
            ['Mycoplasma1.5_mixed_pdb_fixed.cpr', 'Mycoplasma1.5_mixed_pdb_fixed'],
        ] as const),
        'file': PD.File({ accept: 'id' }),
    }, { options: [['id', 'Id'], ['file', 'File']] }),
    baseUrl: PD.Text(DefaultCellPackBaseUrl),
    ingredients : PD.Group({
        files: PD.FileList({ accept: '.cif,.pdb' })
    }, { isExpanded: true }),
    preset: PD.Group({
        traceOnly: PD.Boolean(false),
        representation: PD.Select('gaussian-surface', PD.arrayToOptions(['spacefill', 'gaussian-surface', 'point', 'ellipsoid']))
    }, { isExpanded: true })
}
type LoadCellPackModelParams = PD.Values<typeof LoadCellPackModelParams>

export const LoadCellPackModel = StateAction.build({
    display: { name: 'Load CellPack', description: 'Open or download a model' },
    params: LoadCellPackModelParams,
    from: PSO.Root
})(({ state, params }, ctx: PluginContext) => Task.create('CellPack Loader', async taskCtx => {
    if (!ctx.representation.structure.themes.colorThemeRegistry.has(CellPackColorThemeProvider)) {
        ctx.representation.structure.themes.colorThemeRegistry.add(CellPackColorThemeProvider)
    }

    if (params.source.name === 'id' && params.source.params === 'hiv_lipids.bcif') {
        await loadHivMembrane(ctx, taskCtx, state, params)
    } else {
        await loadPackings(ctx, taskCtx, state, params)
    }
}));<|MERGE_RESOLUTION|>--- conflicted
+++ resolved
@@ -8,14 +8,8 @@
 import { PluginContext } from '../../../../mol-plugin/context';
 import { PluginStateObject as PSO } from '../../../../mol-plugin-state/objects';
 import { ParamDefinition as PD } from '../../../../mol-util/param-definition';
-<<<<<<< HEAD
-import { Ingredient,IngredientSource, CellPacking } from './data';
-import { getFromPdb, getFromCellPackDB } from './util';
-import { computeStructureBoundary } from '../../../../mol-model/structure/structure/util/boundary';
-=======
 import { Ingredient, CellPacking } from './data';
 import { getFromPdb, getFromCellPackDB, IngredientFiles, parseCif, parsePDBfile } from './util';
->>>>>>> 373a69ab
 import { Model, Structure, StructureSymmetry, StructureSelection, QueryContext, Unit } from '../../../../mol-model/structure';
 import { trajectoryFromMmCIF, MmcifFormat } from '../../../../mol-model-formats/structure/mmcif';
 import { trajectoryFromPDB } from '../../../../mol-model-formats/structure/pdb';
@@ -40,12 +34,6 @@
     return `${baseUrl}/results/${fileName}`
 }
 
-<<<<<<< HEAD
-async function getModel(id: string, source:IngredientSource, baseUrl: string) {
-    let model: Model;
-    const mid = source.model? parseInt(source.model) : 0;
-    if (id.match(/^[1-9][a-zA-Z0-9]{3,3}$/i)) {
-=======
 async function getModel(id: string, baseUrl: string, file?: File) {
     let model: Model;
     if (file) {
@@ -61,51 +49,37 @@
             throw new Error(`unsupported file type '${file.name}'`)
         }
     } else if (id.match(/^[1-9][a-zA-Z0-9]{3,3}$/i)) {
->>>>>>> 373a69ab
         // return
         const cif = await getFromPdb(id)
-        model = (await trajectoryFromMmCIF(cif).run())[mid]
+        model = (await trajectoryFromMmCIF(cif).run())[0]
     } else {
         const pdb = await getFromCellPackDB(id, baseUrl)
-        model = (await trajectoryFromPDB(pdb).run())[mid]
+        model = (await trajectoryFromPDB(pdb).run())[0]
     }
     return model
 }
 
-async function getStructure(model: Model, source:IngredientSource, props: { assembly?: string } = {}) {
+async function getStructure(model: Model, props: { assembly?: string } = {}) {
     let structure = Structure.ofModel(model)
     const { assembly } = props
 
     if (assembly) {
         structure = await StructureSymmetry.buildAssembly(structure, assembly).run()
     }
-    if (source.selection){
-        //use NGL selection string or :A or :B etc...
-        const asymIds:string[] = source.selection.replace(" :","").split(" or")
-        console.log(asymIds)
-        const query = MS.struct.modifier.union([
-            MS.struct.generator.atomGroups({
-                'chain-test': MS.core.set.has([MS.set(...asymIds), MS.ammp('label_asym_id')])
-            })
-        ])
-        const compiled = compile<StructureSelection>(query)
-        const result = compiled(new QueryContext(structure))
-        structure = StructureSelection.unionStructure(result)
-    }
-    else {
-        const query = MS.struct.modifier.union([
-            MS.struct.generator.atomGroups({
-                'entity-test': MS.core.rel.eq([MS.ammp('entityType'), 'polymer'])
-            })
-        ])
-        const compiled = compile<StructureSelection>(query)
-        const result = compiled(new QueryContext(structure))
-        structure = StructureSelection.unionStructure(result)
-    }
+
+    const query = MS.struct.modifier.union([
+        MS.struct.generator.atomGroups({
+            'entity-test': MS.core.rel.eq([MS.ammp('entityType'), 'polymer'])
+        })
+    ])
+    const compiled = compile<StructureSelection>(query)
+    const result = compiled(new QueryContext(structure))
+    structure = StructureSelection.unionStructure(result)
+
     return structure
 }
 
-function getTransformLegacy(trans: Vec3, rot: Quat) {
+function getTransform(trans: Vec3, rot: Quat) {
     const q: Quat = Quat.create(-rot[3], rot[0], rot[1], rot[2])
     const m: Mat4 = Mat4.fromQuat(Mat4.zero(), q)
     Mat4.transpose(m, m)
@@ -114,25 +88,13 @@
     return m
 }
 
-function getTransform(trans: Vec3, rot: Quat) {
-    const q: Quat = Quat.create(rot[0], rot[1], rot[2], rot[3])
-    const m: Mat4 = Mat4.fromQuat(Mat4.zero(), q)
-    const p: Vec3 = Vec3.create(trans[0],trans[1],trans[2])
-    Mat4.setTranslation(m, p)
-    return m
-}
-
-function getResultTransforms(results: Ingredient['results'],legacy:boolean) {
-    if (legacy) return results.map((r: Ingredient['results'][0]) => getTransformLegacy(r[0], r[1]))
-    else return results.map((r: Ingredient['results'][0]) => getTransform(r[0], r[1]))
+function getResultTransforms(results: Ingredient['results']) {
+    return results.map((r: Ingredient['results'][0]) => getTransform(r[0], r[1]))
 }
 
 function getCurveTransforms(ingredient: Ingredient) {
     const n = ingredient.nbCurve || 0
     const instances: Mat4[] = []
-    const segmentLength = (ingredient.radii)? ((ingredient.radii[0].radii)?ingredient.radii[0].radii[0]*2.0:3.4):3.4;
-    console.log(ingredient.radii);
-    console.log(segmentLength);
 
     for (let i = 0; i < n; ++i) {
         const cname = `curve${i}`
@@ -147,7 +109,7 @@
         }
         const points = new Float32Array(_points.length * 3)
         for (let i = 0, il = _points.length; i < il; ++i) Vec3.toArray(_points[i], points, i * 3)
-        const newInstances = getMatFromResamplePoints(points,segmentLength)
+        const newInstances = getMatFromResamplePoints(points)
         instances.push(...newInstances)
     }
 
@@ -262,7 +224,7 @@
     };
 }
 
-async function getCurve(name: string, ingredient:Ingredient, transforms: Mat4[], model: Model) {
+async function getCurve(name: string, transforms: Mat4[], model: Model) {
     const cif = getCifCurve(name, transforms, model)
 
     const curveModelTask = Task.create('Curve Model', async ctx => {
@@ -272,16 +234,13 @@
     })
 
     const curveModel = await curveModelTask.run()
-    return getStructure(curveModel,ingredient.source)
+    return getStructure(curveModel)
 }
 
 async function getIngredientStructure(ingredient: Ingredient, baseUrl: string, ingredientFiles: IngredientFiles) {
     const { name, source, results, nbCurve } = ingredient
     if (source.pdb === 'None') return
 
-<<<<<<< HEAD
-    const model = await getModel(source.pdb || name,source, baseUrl)
-=======
     const file = ingredientFiles[source.pdb]
     if (!file) {
         // TODO can these be added to the library?
@@ -293,53 +252,13 @@
     }
 
     const model = await getModel(source.pdb || name, baseUrl, file)
->>>>>>> 373a69ab
     if (!model) return
 
     if (nbCurve) {
-        return getCurve(name,ingredient, getCurveTransforms(ingredient), model)
+        return getCurve(name, getCurveTransforms(ingredient), model)
     } else {
-        let bu:string|undefined = source.bu ? source.bu : undefined;
-        if (bu){
-            if (bu=="AU") {bu = undefined;}
-            else {
-                bu=bu.slice(2)
-            }
-        }
-        let structure = await getStructure(model,source, { assembly: bu })
-        //transform with offset and pcp
-        let legacy:boolean = true
-        if (ingredient.offset || ingredient.principalAxis)
-        //center the structure
-        {
-            legacy=false
-            const boundary = computeStructureBoundary(structure)
-            let modelCenter:Vec3 = Vec3.zero()
-            Vec3.scale(modelCenter,boundary.sphere.center,-1.0);//Model.getCenter(structure.models[0])
-            const m1: Mat4 = Mat4.identity()
-            Mat4.setTranslation(m1, modelCenter)
-            structure = Structure.transform(structure,m1)
-            if (ingredient.offset)
-            {
-                if (!Vec3.exactEquals(ingredient.offset,Vec3.zero()))
-                { 
-                    const m: Mat4 = Mat4.identity();
-                    Mat4.setTranslation(m, ingredient.offset)
-                    structure = Structure.transform(structure,m);
-                }
-            }
-            if (ingredient.principalAxis)
-            {
-                if (!Vec3.exactEquals(ingredient.principalAxis,Vec3.create(0, 0, 1)))
-                {            
-                    const q: Quat = Quat.identity();
-                    Quat.rotationTo(q,ingredient.principalAxis,Vec3.create(0, 0, 1))
-                    const m: Mat4 = Mat4.fromQuat(Mat4.zero(), q)
-                    structure = Structure.transform(structure,m);
-                }
-            }
-        }
-        return getAssembly(getResultTransforms(results,legacy), structure)
+        const structure = await getStructure(model, { assembly: source.biomt ? '1' : undefined })
+        return getAssembly(getResultTransforms(results), structure)
     }
 }
 
@@ -468,7 +387,6 @@
             ['HIV-1_0.1.6-8_mixed_radii_pdb.cpr', 'HIV-1_0.1.6-8_mixed_radii_pdb'],
             ['hiv_lipids.bcif', 'hiv_lipids'],
             ['influenza_model1.json', 'influenza_model1'],
-            ['ExosomeModel.json', 'ExosomeModel'],
             ['Mycoplasma1.5_mixed_pdb_fixed.cpr', 'Mycoplasma1.5_mixed_pdb_fixed'],
         ] as const),
         'file': PD.File({ accept: 'id' }),
